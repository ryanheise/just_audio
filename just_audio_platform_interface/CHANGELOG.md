## 4.2.1

<<<<<<< HEAD
- Added support for HLS title and artist metadata.
=======
* Update minimum flutter version to 3.0.
>>>>>>> a7db400b

## 4.2.0

- Add InitRequest.androidOffloadSchedulingEnabled.

## 4.1.0

- Add disposeAllPlayers method.

## 4.0.0

- Add playerDataMessageStream.
- Add tag to IndexedAudioSourceMessage.

## 3.1.0

- Add setPitch.
- Add setSkipSilence.
- Add setCanUseNetworkResourcesForLiveStreamingWhilePaused.
- Add setPreferredPeakBitRate.
- Add audioEffectSetEnabled.
- Add androidLoudnessEnhancerSetTargetGain.
- Add androidEqualizerGetParameters.
- Add androidEqualizerBandSetGain.

## 3.0.0

- Null safety.

## 2.0.1

- Fix bug where negative duration is returned instead of null.

## 2.0.0

- Breaking change: Implementations must not set the shuffle order except as
  instructed by setShuffleOrder.
- Breaking change: Implementations must be able to recreate a player instance
  with the same ID as a disposed instance.
- Breaking change: none state renamed to idle.

## 1.1.1

- Add initialPosition and initialIndex to LoadRequest.

## 1.1.0

- Player is now disposed via JustAudioPlatform.disposePlayer().
- AudioPlayerPlatform constructor takes id parameter.

## 1.0.0

- Initial version.<|MERGE_RESOLUTION|>--- conflicted
+++ resolved
@@ -1,10 +1,7 @@
 ## 4.2.1
 
-<<<<<<< HEAD
 - Added support for HLS title and artist metadata.
-=======
-* Update minimum flutter version to 3.0.
->>>>>>> a7db400b
+- Update minimum flutter version to 3.0.
 
 ## 4.2.0
 
