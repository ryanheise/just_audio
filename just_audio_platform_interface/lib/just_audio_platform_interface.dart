import 'dart:async';
import 'dart:typed_data';

import 'package:plugin_platform_interface/plugin_platform_interface.dart';

import 'method_channel_just_audio.dart';

/// The interface that implementations of just_audio must implement.
///
/// Platform implementations should extend this class rather than implement it
/// as `just_audio` does not consider newly added methods to be breaking
/// changes. Extending this class (using `extends`) ensures that the subclass
/// will get the default implementation, while platform implementations that
/// `implements` this interface will be broken by newly added
/// [JustAudioPlatform] methods.
abstract class JustAudioPlatform extends PlatformInterface {
  /// Constructs a JustAudioPlatform.
  JustAudioPlatform() : super(token: _token);

  static final Object _token = Object();

  static JustAudioPlatform _instance = MethodChannelJustAudio();

  /// The default instance of [JustAudioPlatform] to use.
  ///
  /// Defaults to [MethodChannelJustAudio].
  static JustAudioPlatform get instance => _instance;

  /// Platform-specific plugins should set this with their own platform-specific
  /// class that extends [JustAudioPlatform] when they register themselves.
  // TODO(amirh): Extract common platform interface logic.
  // https://github.com/flutter/flutter/issues/43368
  static set instance(JustAudioPlatform instance) {
    PlatformInterface.verifyToken(instance, _token);
    _instance = instance;
  }

  /// Creates a new platform player and returns a nested platform interface for
  /// communicating with that player.
  Future<AudioPlayerPlatform> init(InitRequest request) {
    throw UnimplementedError('init() has not been implemented.');
  }

  /// Disposes of a platform player.
  Future<DisposePlayerResponse> disposePlayer(DisposePlayerRequest request) {
    throw UnimplementedError('disposePlayer() has not been implemented.');
  }
}

/// A nested platform interface for communicating with a particular player
/// instance.
///
/// Platform implementations should extend this class rather than implement it
/// as `just_audio` does not consider newly added methods to be breaking
/// changes. Extending this class (using `extends`) ensures that the subclass
/// will get the default implementation, while platform implementations that
/// `implements` this interface will be broken by newly added
/// [AudioPlayerPlatform] methods.
abstract class AudioPlayerPlatform {
  final String id;

  AudioPlayerPlatform(this.id);

  /// A broadcast stream of playback events.
  Stream<PlaybackEventMessage> get playbackEventMessageStream {
    throw UnimplementedError(
        'playbackEventMessageStream has not been implemented.');
  }

<<<<<<< HEAD
  /// A stream of visualizer waveform data.
  Stream<VisualizerWaveformCaptureMessage> get visualizerWaveformStream {
    throw UnimplementedError(
        'visualizerWaveformStream has not been implemented.');
  }

  /// A stream of visualizer fft data.
  Stream<VisualizerFftCaptureMessage> get visualizerFftStream {
    throw UnimplementedError('visualizerFftStream has not been implemented.');
  }
=======
  /// A broadcast stream of data updates.
  Stream<PlayerDataMessage> get playerDataMessageStream =>
      Stream<PlayerDataMessage>.empty();
>>>>>>> 43ccead7

  /// Loads an audio source.
  Future<LoadResponse> load(LoadRequest request) {
    throw UnimplementedError("load() has not been implemented.");
  }

  /// Plays the current audio source at the current index and position.
  Future<PlayResponse> play(PlayRequest request) {
    throw UnimplementedError("play() has not been implemented.");
  }

  /// Pauses playback.
  Future<PauseResponse> pause(PauseRequest request) {
    throw UnimplementedError("pause() has not been implemented.");
  }

  /// Changes the volume.
  Future<SetVolumeResponse> setVolume(SetVolumeRequest request) {
    throw UnimplementedError("setVolume() has not been implemented.");
  }

  /// Changes the playback speed.
  Future<SetSpeedResponse> setSpeed(SetSpeedRequest request) {
    throw UnimplementedError("setSpeed() has not been implemented.");
  }

  /// Changes the pitch.
  Future<SetPitchResponse> setPitch(SetPitchRequest request) {
    throw UnimplementedError("setPitch() has not been implemented.");
  }

  /// Sets skipSilence to true/false.
  Future<SetSkipSilenceResponse> setSkipSilence(SetSkipSilenceRequest request) {
    throw UnimplementedError("setSkipSilence() has not been implemented.");
  }

  /// Sets the loop mode.
  Future<SetLoopModeResponse> setLoopMode(SetLoopModeRequest request) {
    throw UnimplementedError("setLoopMode() has not been implemented.");
  }

  /// Sets the shuffle mode.
  Future<SetShuffleModeResponse> setShuffleMode(SetShuffleModeRequest request) {
    throw UnimplementedError("setShuffleMode() has not been implemented.");
  }

  /// Sets the shuffle order.
  Future<SetShuffleOrderResponse> setShuffleOrder(
      SetShuffleOrderRequest request) {
    throw UnimplementedError("setShuffleOrder() has not been implemented.");
  }

  /// On iOS and macOS, sets the automaticallyWaitsToMinimizeStalling option,
  /// and does nothing on other platforms.
  Future<SetAutomaticallyWaitsToMinimizeStallingResponse>
      setAutomaticallyWaitsToMinimizeStalling(
          SetAutomaticallyWaitsToMinimizeStallingRequest request) {
    throw UnimplementedError(
        "setAutomaticallyWaitsToMinimizeStalling() has not been implemented.");
  }

  /// On iOS and macOS, sets the
  /// canUseNetworkResourcesForLiveStreamingWhilePaused option, and does nothing
  /// on other platforms.
  Future<SetCanUseNetworkResourcesForLiveStreamingWhilePausedResponse>
      setCanUseNetworkResourcesForLiveStreamingWhilePaused(
          SetCanUseNetworkResourcesForLiveStreamingWhilePausedRequest request) {
    throw UnimplementedError(
        "setCanUseNetworkResourcesForLiveStreamingWhilePaused() has not been implemented.");
  }

  /// On iOS and macOS, sets the preferredPeakBitRate option, and does nothing
  /// on other platforms.
  Future<SetPreferredPeakBitRateResponse> setPreferredPeakBitRate(
      SetPreferredPeakBitRateRequest request) {
    throw UnimplementedError(
        "setPreferredPeakBitRate() has not been implemented.");
  }

  /// Seeks to the given index and position.
  Future<SeekResponse> seek(SeekRequest request) {
    throw UnimplementedError("seek() has not been implemented.");
  }

  /// On Android, sets the audio attributes, and does nothing on other
  /// platforms.
  Future<SetAndroidAudioAttributesResponse> setAndroidAudioAttributes(
      SetAndroidAudioAttributesRequest request) {
    throw UnimplementedError(
        "setAndroidAudioAttributes() has not been implemented.");
  }

  /// This method has been superseded by [JustAudioPlatform.disposePlayer].
  /// For backward compatibility, this method will still be called as a
  /// fallback if [JustAudioPlatform.disposePlayer] is not implemented.
  Future<DisposeResponse> dispose(DisposeRequest request) {
    throw UnimplementedError("dispose() has not been implemented.");
  }

  /// Inserts audio sources into the given concatenating audio source.
  Future<ConcatenatingInsertAllResponse> concatenatingInsertAll(
      ConcatenatingInsertAllRequest request) {
    throw UnimplementedError(
        "concatenatingInsertAll() has not been implemented.");
  }

  /// Removes audio sources from the given concatenating audio source.
  Future<ConcatenatingRemoveRangeResponse> concatenatingRemoveRange(
      ConcatenatingRemoveRangeRequest request) {
    throw UnimplementedError(
        "concatenatingRemoveRange() has not been implemented.");
  }

  /// Moves an audio source within a concatenating audio source.
  Future<ConcatenatingMoveResponse> concatenatingMove(
      ConcatenatingMoveRequest request) {
    throw UnimplementedError("concatenatingMove() has not been implemented.");
  }

<<<<<<< HEAD
  /// Starts the visualizer.
  Future<StartVisualizerResponse> startVisualizer(
      StartVisualizerRequest request) {
    throw UnimplementedError("startVisualizer() has not been implemented.");
  }

  /// Stops the visualizer.
  Future<StopVisualizerResponse> stopVisualizer(StopVisualizerRequest request) {
    throw UnimplementedError("stopVisualizer() has not been implemented.");
  }
=======
  /// Changes the enabled status of an audio effect.
  Future<AudioEffectSetEnabledResponse> audioEffectSetEnabled(
      AudioEffectSetEnabledRequest request) {
    throw UnimplementedError(
        "audioEffectSetEnabled() has not been implemented.");
  }

  /// Sets the target gain on the Android loudness enhancer.
  Future<AndroidLoudnessEnhancerSetTargetGainResponse>
      androidLoudnessEnhancerSetTargetGain(
          AndroidLoudnessEnhancerSetTargetGainRequest request) {
    throw UnimplementedError(
        "androidLoudnessEnhancerSetTargetGain() has not been implemented.");
  }

  /// Gets the Android equalizer parameters.
  Future<AndroidEqualizerGetParametersResponse> androidEqualizerGetParameters(
      AndroidEqualizerGetParametersRequest request) {
    throw UnimplementedError(
        "androidEqualizerGetParameters() has not been implemented.");
  }

  /// Sets the gain for an Android equalizer band.
  Future<AndroidEqualizerBandSetGainResponse> androidEqualizerBandSetGain(
      AndroidEqualizerBandSetGainRequest request) {
    throw UnimplementedError(
        "androidEqualizerBandSetGain() has not been implemented.");
  }
}

/// A data update communicated from the platform implementation to the Flutter
/// plugin. Each field should trigger a state update in the frontend plugin if
/// and only if it is not null. Normally, the platform implementation will not
/// need to broadcast new state changes for this state as such state changes
/// will be initiated from the frontend.
class PlayerDataMessage {
  final bool? playing;
  final double? volume;
  final double? speed;
  final double? pitch;
  final LoopModeMessage? loopMode;
  final ShuffleModeMessage? shuffleMode;
  // TODO: Eventually move other state here?
  // bufferedPosition, androidAudioSessionId, icyMetadata

  PlayerDataMessage({
    this.playing,
    this.volume,
    this.speed,
    this.pitch,
    this.loopMode,
    this.shuffleMode,
  });

  static PlayerDataMessage fromMap(Map<dynamic, dynamic> map) =>
      PlayerDataMessage(
        playing: map['playing'] as bool?,
        volume: map['volume'] as double?,
        speed: map['speed'] as double?,
        pitch: map['pitch'] as double?,
        loopMode: map['loopMode'] != null
            ? LoopModeMessage.values[map['loopMode'] as int]
            : null,
        shuffleMode: map['shuffleMode'] != null
            ? ShuffleModeMessage.values[map['shuffleMode'] as int]
            : null,
      );
>>>>>>> 43ccead7
}

/// A playback event communicated from the platform implementation to the
/// Flutter plugin.
class PlaybackEventMessage {
  final ProcessingStateMessage processingState;
  final DateTime updateTime;
  final Duration updatePosition;
  final Duration bufferedPosition;
  final Duration? duration;
  final IcyMetadataMessage? icyMetadata;
  final int? currentIndex;
  final int? androidAudioSessionId;

  PlaybackEventMessage({
    required this.processingState,
    required this.updateTime,
    required this.updatePosition,
    required this.bufferedPosition,
    required this.duration,
    required this.icyMetadata,
    required this.currentIndex,
    required this.androidAudioSessionId,
  });

  static PlaybackEventMessage fromMap(Map<dynamic, dynamic> map) =>
      PlaybackEventMessage(
        processingState:
            ProcessingStateMessage.values[map['processingState'] as int],
        updateTime:
            DateTime.fromMillisecondsSinceEpoch(map['updateTime'] as int),
        updatePosition: Duration(microseconds: map['updatePosition'] as int),
        bufferedPosition:
            Duration(microseconds: map['bufferedPosition'] as int),
        duration: map['duration'] == null || map['duration'] as int < 0
            ? null
            : Duration(microseconds: map['duration'] as int),
        icyMetadata: map['icyMetadata'] == null
            ? null
            : IcyMetadataMessage.fromMap(
                map['icyMetadata'] as Map<dynamic, dynamic>),
        currentIndex: map['currentIndex'] as int?,
        androidAudioSessionId: map['androidAudioSessionId'] as int?,
      );
}

/// A processing state communicated from the platform implementation.
enum ProcessingStateMessage {
  idle,
  loading,
  buffering,
  ready,
  completed,
}

/// Icy metadata communicated from the platform implementation.
class IcyMetadataMessage {
  final IcyInfoMessage? info;
  final IcyHeadersMessage? headers;

  IcyMetadataMessage({
    required this.info,
    required this.headers,
  });

  static IcyMetadataMessage fromMap(Map<dynamic, dynamic> json) =>
      IcyMetadataMessage(
        info: json['info'] == null
            ? null
            : IcyInfoMessage.fromMap(json['info'] as Map<dynamic, dynamic>),
        headers: json['headers'] == null
            ? null
            : IcyHeadersMessage.fromMap(
                json['headers'] as Map<dynamic, dynamic>),
      );
}

/// Icy info communicated from the platform implementation.
class IcyInfoMessage {
  final String? title;
  final String? url;

  IcyInfoMessage({
    required this.title,
    required this.url,
  });

  static IcyInfoMessage fromMap(Map<dynamic, dynamic> json) => IcyInfoMessage(
      title: json['title'] as String?, url: json['url'] as String?);
}

/// Icy headers communicated from the platform implementation.
class IcyHeadersMessage {
  final int? bitrate;
  final String? genre;
  final String? name;
  final int? metadataInterval;
  final String? url;
  final bool? isPublic;

  IcyHeadersMessage({
    required this.bitrate,
    required this.genre,
    required this.name,
    required this.metadataInterval,
    required this.url,
    required this.isPublic,
  });

  static IcyHeadersMessage fromMap(Map<dynamic, dynamic> json) =>
      IcyHeadersMessage(
        bitrate: json['bitrate'] as int?,
        genre: json['genre'] as String?,
        name: json['name'] as String?,
        metadataInterval: json['metadataInterval'] as int?,
        url: json['url'] as String?,
        isPublic: json['isPublic'] as bool?,
      );
}

/// Information communicated to the platform implementation when creating a new
/// player instance.
class InitRequest {
  final String id;
  final AudioLoadConfigurationMessage? audioLoadConfiguration;
  final List<AudioEffectMessage> androidAudioEffects;
  final List<AudioEffectMessage> darwinAudioEffects;

  InitRequest({
    required this.id,
    this.audioLoadConfiguration,
    this.androidAudioEffects = const [],
    this.darwinAudioEffects = const [],
  });

  Map<dynamic, dynamic> toMap() => <dynamic, dynamic>{
        'id': id,
        'audioLoadConfiguration': audioLoadConfiguration?.toMap(),
        'androidAudioEffects': androidAudioEffects
            .map((audioEffect) => audioEffect.toMap())
            .toList(),
        'darwinAudioEffects': darwinAudioEffects
            .map((audioEffect) => audioEffect.toMap())
            .toList(),
      };
}

/// Information communicated to the platform implementation when disposing of a
/// player instance.
class DisposePlayerRequest {
  final String id;

  DisposePlayerRequest({required this.id});

  Map<dynamic, dynamic> toMap() => <dynamic, dynamic>{
        'id': id,
      };
}

/// Information returned by the platform implementation after disposing of a
/// player instance.
class DisposePlayerResponse {
  static DisposePlayerResponse fromMap(Map<dynamic, dynamic> map) =>
      DisposePlayerResponse();
}

/// Information communicated to the platform implementation when loading an
/// audio source.
class LoadRequest {
  final AudioSourceMessage audioSourceMessage;
  final Duration? initialPosition;
  final int? initialIndex;

  LoadRequest({
    required this.audioSourceMessage,
    this.initialPosition,
    this.initialIndex,
  });

  Map<dynamic, dynamic> toMap() => <dynamic, dynamic>{
        'audioSource': audioSourceMessage.toMap(),
        'initialPosition': initialPosition?.inMicroseconds,
        'initialIndex': initialIndex,
      };
}

/// Information returned by the platform implementation after loading an audio
/// source.
class LoadResponse {
  final Duration? duration;

  LoadResponse({required this.duration});

  static LoadResponse fromMap(Map<dynamic, dynamic> map) => LoadResponse(
      duration: map['duration'] == null || map['duration'] as int < 0
          ? null
          : Duration(microseconds: map['duration'] as int));
}

/// Information communicated to the platform implementation when playing an
/// audio source.
class PlayRequest {
  Map<dynamic, dynamic> toMap() => <dynamic, dynamic>{};
}

/// Information returned by the platform implementation after playing an audio
/// source.
class PlayResponse {
  static PlayResponse fromMap(Map<dynamic, dynamic> map) => PlayResponse();
}

/// Information communicated to the platform implementation when pausing
/// playback.
class PauseRequest {
  Map<dynamic, dynamic> toMap() => <dynamic, dynamic>{};
}

/// Information returned by the platform implementation after pausing playback.
class PauseResponse {
  static PauseResponse fromMap(Map<dynamic, dynamic> map) => PauseResponse();
}

/// Information communicated to the platform implementation when setting the
/// volume.
class SetVolumeRequest {
  final double volume;

  SetVolumeRequest({required this.volume});

  Map<dynamic, dynamic> toMap() => <dynamic, dynamic>{
        'volume': volume,
      };
}

/// Information returned by the platform implementation after setting the
/// volume.
class SetVolumeResponse {
  static SetVolumeResponse fromMap(Map<dynamic, dynamic> map) =>
      SetVolumeResponse();
}

/// Information communicated to the platform implementation when setting the
/// speed.
class SetSpeedRequest {
  final double speed;

  SetSpeedRequest({required this.speed});

  Map<dynamic, dynamic> toMap() => <dynamic, dynamic>{
        'speed': speed,
      };
}

/// Information returned by the platform implementation after setting the
/// speed.
class SetSpeedResponse {
  static SetSpeedResponse fromMap(Map<dynamic, dynamic> map) =>
      SetSpeedResponse();
}

/// Information communicated to the platform implementation when setting the
/// pitch.
class SetPitchRequest {
  final double pitch;

  SetPitchRequest({required this.pitch});

  Map<dynamic, dynamic> toMap() => <dynamic, dynamic>{
        'pitch': pitch,
      };
}

/// Information returned by the platform implementation after setting the
/// pitch.
class SetPitchResponse {
  static SetPitchResponse fromMap(Map<dynamic, dynamic> map) =>
      SetPitchResponse();
}

/// Information communicated to the platform implementation when setting the
/// skipSilence.
class SetSkipSilenceRequest {
  final bool enabled;

  SetSkipSilenceRequest({required this.enabled});

  Map<dynamic, dynamic> toMap() => <dynamic, dynamic>{
        'enabled': enabled,
      };
}

/// Information returned by the platform implementation after setting the
/// speed.
class SetSkipSilenceResponse {
  static SetSkipSilenceResponse fromMap(Map<dynamic, dynamic> map) =>
      SetSkipSilenceResponse();
}

/// Information communicated to the platform implementation when setting the
/// loop mode.
class SetLoopModeRequest {
  final LoopModeMessage loopMode;

  SetLoopModeRequest({required this.loopMode});

  Map<dynamic, dynamic> toMap() => <dynamic, dynamic>{
        'loopMode': loopMode.index,
      };
}

/// Information returned by the platform implementation after setting the
/// loop mode.
class SetLoopModeResponse {
  static SetLoopModeResponse fromMap(Map<dynamic, dynamic> map) =>
      SetLoopModeResponse();
}

/// The loop mode communicated to the platform implementation.
enum LoopModeMessage { off, one, all }

/// Information communicated to the platform implementation when setting the
/// shuffle mode.
class SetShuffleModeRequest {
  final ShuffleModeMessage shuffleMode;

  SetShuffleModeRequest({required this.shuffleMode});

  Map<dynamic, dynamic> toMap() => <dynamic, dynamic>{
        'shuffleMode': shuffleMode.index,
      };
}

/// Information returned by the platform implementation after setting the
/// shuffle mode.
class SetShuffleModeResponse {
  static SetShuffleModeResponse fromMap(Map<dynamic, dynamic> map) =>
      SetShuffleModeResponse();
}

/// The shuffle mode communicated to the platform implementation.
enum ShuffleModeMessage { none, all }

/// Information communicated to the platform implementation when setting the
/// shuffle order.
class SetShuffleOrderRequest {
  final AudioSourceMessage audioSourceMessage;

  SetShuffleOrderRequest({required this.audioSourceMessage});

  Map<dynamic, dynamic> toMap() => <dynamic, dynamic>{
        'audioSource': audioSourceMessage.toMap(),
      };
}

/// Information returned by the platform implementation after setting the
/// shuffle order.
class SetShuffleOrderResponse {
  static SetShuffleOrderResponse fromMap(Map<dynamic, dynamic> map) =>
      SetShuffleOrderResponse();
}

/// Information communicated to the platform implementation when setting the
/// automaticallyWaitsToMinimizeStalling option.
class SetAutomaticallyWaitsToMinimizeStallingRequest {
  final bool enabled;

  SetAutomaticallyWaitsToMinimizeStallingRequest({required this.enabled});

  Map<dynamic, dynamic> toMap() => <dynamic, dynamic>{
        'enabled': enabled,
      };
}

/// Information returned by the platform implementation after setting the
/// automaticallyWaitsToMinimizeStalling option.
class SetAutomaticallyWaitsToMinimizeStallingResponse {
  static SetAutomaticallyWaitsToMinimizeStallingResponse fromMap(
          Map<dynamic, dynamic> map) =>
      SetAutomaticallyWaitsToMinimizeStallingResponse();
}

/// Information communicated to the platform implementation when setting the
/// canUseNetworkResourcesForLiveStreamingWhilePaused option.
class SetCanUseNetworkResourcesForLiveStreamingWhilePausedRequest {
  final bool enabled;

  SetCanUseNetworkResourcesForLiveStreamingWhilePausedRequest(
      {required this.enabled});

  Map<dynamic, dynamic> toMap() => <dynamic, dynamic>{
        'enabled': enabled,
      };
}

/// Information returned by the platform implementation after setting the
/// canUseNetworkResourcesForLiveStreamingWhilePaused option.
class SetCanUseNetworkResourcesForLiveStreamingWhilePausedResponse {
  static SetCanUseNetworkResourcesForLiveStreamingWhilePausedResponse fromMap(
          Map<dynamic, dynamic> map) =>
      SetCanUseNetworkResourcesForLiveStreamingWhilePausedResponse();
}

/// Information communicated to the platform implementation when setting the
/// automaticallyWaitsToMinimizeStalling option.
class SetPreferredPeakBitRateRequest {
  final double bitRate;

  SetPreferredPeakBitRateRequest({required this.bitRate});

  Map<dynamic, dynamic> toMap() => <dynamic, dynamic>{
        'bitRate': bitRate,
      };
}

/// Information returned by the platform implementation after setting the
/// automaticallyWaitsToMinimizeStalling option.
class SetPreferredPeakBitRateResponse {
  static SetPreferredPeakBitRateResponse fromMap(Map<dynamic, dynamic> map) =>
      SetPreferredPeakBitRateResponse();
}

/// Information communicated to the platform implementation when seeking to a
/// position and index.
class SeekRequest {
  final Duration? position;
  final int? index;

  SeekRequest({this.position, this.index});

  Map<dynamic, dynamic> toMap() => <dynamic, dynamic>{
        'position': position?.inMicroseconds,
        'index': index,
      };
}

/// Information returned by the platform implementation after seeking to a
/// position and index.
class SeekResponse {
  static SeekResponse fromMap(Map<dynamic, dynamic> map) => SeekResponse();
}

/// Information communicated to the platform implementation when setting the
/// Android audio attributes.
class SetAndroidAudioAttributesRequest {
  final int contentType;
  final int flags;
  final int usage;

  SetAndroidAudioAttributesRequest({
    required this.contentType,
    required this.flags,
    required this.usage,
  });

  Map<dynamic, dynamic> toMap() => <dynamic, dynamic>{
        'contentType': contentType,
        'flags': flags,
        'usage': usage,
      };
}

/// Information returned by the platform implementation after setting the
/// Android audio attributes.
class SetAndroidAudioAttributesResponse {
  static SetAndroidAudioAttributesResponse fromMap(Map<dynamic, dynamic> map) =>
      SetAndroidAudioAttributesResponse();
}

/// The parameter of [AudioPlayerPlatform.dispose] which is deprecated.
class DisposeRequest {
  Map<dynamic, dynamic> toMap() => <dynamic, dynamic>{};
}

/// The result of [AudioPlayerPlatform.dispose] which is deprecated.
class DisposeResponse {
  static DisposeResponse fromMap(Map<dynamic, dynamic> map) =>
      DisposeResponse();
}

/// Information communicated to the platform implementation when inserting audio
/// sources into a concatenating audio source.
class ConcatenatingInsertAllRequest {
  final String id;
  final int index;
  final List<AudioSourceMessage> children;
  final List<int> shuffleOrder;

  ConcatenatingInsertAllRequest({
    required this.id,
    required this.index,
    required this.children,
    required this.shuffleOrder,
  });

  Map<dynamic, dynamic> toMap() => <dynamic, dynamic>{
        'id': id,
        'index': index,
        'children': children.map((child) => child.toMap()).toList(),
        'shuffleOrder': shuffleOrder,
      };
}

/// Information returned by the platform implementation after inserting audio
/// sources into a concatenating audio source.
class ConcatenatingInsertAllResponse {
  static ConcatenatingInsertAllResponse fromMap(Map<dynamic, dynamic> map) =>
      ConcatenatingInsertAllResponse();
}

/// Information communicated to the platform implementation when removing audio
/// sources from a concatenating audio source.
class ConcatenatingRemoveRangeRequest {
  final String id;
  final int startIndex;
  final int endIndex;
  final List<int> shuffleOrder;

  ConcatenatingRemoveRangeRequest({
    required this.id,
    required this.startIndex,
    required this.endIndex,
    required this.shuffleOrder,
  });

  Map<dynamic, dynamic> toMap() => <dynamic, dynamic>{
        'id': id,
        'startIndex': startIndex,
        'endIndex': endIndex,
        'shuffleOrder': shuffleOrder,
      };
}

/// Information returned by the platform implementation after removing audio
/// sources from a concatenating audio source.
class ConcatenatingRemoveRangeResponse {
  static ConcatenatingRemoveRangeResponse fromMap(Map<dynamic, dynamic> map) =>
      ConcatenatingRemoveRangeResponse();
}

/// Information communicated to the platform implementation when moving an audio
/// source within a concatenating audio source.
class ConcatenatingMoveRequest {
  final String id;
  final int currentIndex;
  final int newIndex;
  final List<int> shuffleOrder;

  ConcatenatingMoveRequest({
    required this.id,
    required this.currentIndex,
    required this.newIndex,
    required this.shuffleOrder,
  });

  Map<dynamic, dynamic> toMap() => <dynamic, dynamic>{
        'id': id,
        'currentIndex': currentIndex,
        'newIndex': newIndex,
        'shuffleOrder': shuffleOrder,
      };
}

/// Information returned by the platform implementation after moving an audio
/// source within a concatenating audio source.
class ConcatenatingMoveResponse {
  static ConcatenatingMoveResponse fromMap(Map<dynamic, dynamic> map) =>
      ConcatenatingMoveResponse();
}

/// Information communicated to the platform implementation when starting the
/// visualizer.
class StartVisualizerRequest {
  final bool enableWaveform;
  final bool enableFft;
  final int? captureRate;
  final int? captureSize;

  StartVisualizerRequest({
    required this.enableWaveform,
    required this.enableFft,
    required this.captureRate,
    required this.captureSize,
  });

  Map<dynamic, dynamic> toMap() => <dynamic, dynamic>{
        'enableWaveform': enableWaveform,
        'enableFft': enableFft,
        'captureRate': captureRate,
        'captureSize': captureSize,
      };
}

/// Information returned by the platform implementation after starting the
/// visualizer.
class StartVisualizerResponse {
  StartVisualizerResponse();

  static StartVisualizerResponse fromMap(Map<dynamic, dynamic> map) =>
      StartVisualizerResponse();
}

/// Information communicated to the platform implementation when stopping the
/// visualizer.
class StopVisualizerRequest {
  Map<dynamic, dynamic> toMap() => <dynamic, dynamic>{};
}

/// Information returned by the platform implementation after stopping the
/// visualizer.
class StopVisualizerResponse {
  static StopVisualizerResponse fromMap(Map<dynamic, dynamic> map) =>
      StopVisualizerResponse();
}

/// A capture of audio waveform data.
class VisualizerWaveformCaptureMessage {
  /// The sampling rate of the capture.
  final int samplingRate;

  /// The waveform data.
  final Uint8List data;

  VisualizerWaveformCaptureMessage({
    required this.samplingRate,
    required this.data,
  });
}

/// A capture of audio FFT data.
class VisualizerFftCaptureMessage {
  /// The sampling rate of the capture.
  final int samplingRate;

  /// The FFT data.
  final Uint8List data;

  VisualizerFftCaptureMessage({
    required this.samplingRate,
    required this.data,
  });
}

/// Information communicated to the platform implementation when setting the
/// audio load configuration options.
class AudioLoadConfigurationMessage {
  final DarwinLoadControlMessage? darwinLoadControl;
  final AndroidLoadControlMessage? androidLoadControl;
  final AndroidLivePlaybackSpeedControlMessage? androidLivePlaybackSpeedControl;

  const AudioLoadConfigurationMessage({
    required this.darwinLoadControl,
    required this.androidLoadControl,
    required this.androidLivePlaybackSpeedControl,
  });

  Map<dynamic, dynamic> toMap() => <dynamic, dynamic>{
        'darwinLoadControl': darwinLoadControl?.toMap(),
        'androidLoadControl': androidLoadControl?.toMap(),
        'androidLivePlaybackSpeedControl':
            androidLivePlaybackSpeedControl?.toMap(),
      };
}

class DarwinLoadControlMessage {
  /// (iOS/macOS) Whether the player will wait for sufficient data to be
  /// buffered before starting playback to avoid the likelihood of stalling.
  final bool automaticallyWaitsToMinimizeStalling;

  /// (iOS/macOS) The duration of audio that should be buffered ahead of the
  /// current position. If not set or `null`, the system will try to set an
  /// appropriate buffer duration.
  final Duration? preferredForwardBufferDuration;

  /// (iOS/macOS) Whether the player can continue downloading while paused to
  /// keep the state up to date with the live stream.
  final bool canUseNetworkResourcesForLiveStreamingWhilePaused;

  /// (iOS/macOS) If specified, limits the download bandwidth in bits per
  /// second.
  final double? preferredPeakBitRate;

  DarwinLoadControlMessage({
    required this.automaticallyWaitsToMinimizeStalling,
    required this.preferredForwardBufferDuration,
    required this.canUseNetworkResourcesForLiveStreamingWhilePaused,
    required this.preferredPeakBitRate,
  });

  Map<dynamic, dynamic> toMap() => <dynamic, dynamic>{
        'automaticallyWaitsToMinimizeStalling':
            automaticallyWaitsToMinimizeStalling,
        'preferredForwardBufferDuration':
            preferredForwardBufferDuration?.inMicroseconds,
        'canUseNetworkResourcesForLiveStreamingWhilePaused':
            canUseNetworkResourcesForLiveStreamingWhilePaused,
        'preferredPeakBitRate': preferredPeakBitRate,
      };
}

class AndroidLoadControlMessage {
  /// (Android) The minimum duration of audio that should be buffered ahead of
  /// the current position.
  final Duration minBufferDuration;

  /// (Android) The maximum duration of audio that should be buffered ahead of
  /// the current position.
  final Duration maxBufferDuration;

  /// (Android) The duration of audio that must be buffered before starting
  /// playback after a user action.
  final Duration bufferForPlaybackDuration;

  /// (Android) The duration of audio that must be buffered before starting
  /// playback after a buffer depletion.
  final Duration bufferForPlaybackAfterRebufferDuration;

  /// (Android) The target buffer size in bytes.
  final int? targetBufferBytes;

  /// (Android) Whether to prioritize buffer time constraints over buffer size
  /// constraints.
  final bool prioritizeTimeOverSizeThresholds;

  /// (Android) The back buffer duration.
  final Duration backBufferDuration;

  AndroidLoadControlMessage({
    required this.minBufferDuration,
    required this.maxBufferDuration,
    required this.bufferForPlaybackDuration,
    required this.bufferForPlaybackAfterRebufferDuration,
    required this.targetBufferBytes,
    required this.prioritizeTimeOverSizeThresholds,
    required this.backBufferDuration,
  });

  Map<dynamic, dynamic> toMap() => <dynamic, dynamic>{
        'minBufferDuration': minBufferDuration.inMicroseconds,
        'maxBufferDuration': maxBufferDuration.inMicroseconds,
        'bufferForPlaybackDuration': bufferForPlaybackDuration.inMicroseconds,
        'bufferForPlaybackAfterRebufferDuration':
            bufferForPlaybackAfterRebufferDuration.inMicroseconds,
        'targetBufferBytes': targetBufferBytes,
        'prioritizeTimeOverSizeThresholds': prioritizeTimeOverSizeThresholds,
        'backBufferDuration': backBufferDuration.inMicroseconds,
      };
}

class AndroidLivePlaybackSpeedControlMessage {
  /// (Android) The minimum playback speed to use when adjusting playback speed
  /// to approach the target live offset, if none is defined by the media.
  final double fallbackMinPlaybackSpeed;

  /// (Android) The maximum playback speed to use when adjusting playback speed
  /// to approach the target live offset, if none is defined by the media.
  final double fallbackMaxPlaybackSpeed;

  /// (Android) The minimum interval between playback speed changes on a live
  /// stream.
  final Duration minUpdateInterval;

  /// (Android) The proportional control factor used to adjust playback speed on
  /// a live stream. The adjusted speed is calculated as: `1.0 +
  /// proportionalControlFactor * (currentLiveOffsetSec - targetLiveOffsetSec)`.
  final double proportionalControlFactor;

  /// (Android) The maximum difference between the current live offset and the
  /// target live offset within which the speed 1.0 is used.
  final Duration maxLiveOffsetErrorForUnitSpeed;

  /// (Android) The increment applied to the target live offset whenever the
  /// player rebuffers.
  final Duration targetLiveOffsetIncrementOnRebuffer;

  /// (Android) The factor for smoothing the minimum possible live offset
  /// achievable during playback.
  final double minPossibleLiveOffsetSmoothingFactor;

  AndroidLivePlaybackSpeedControlMessage({
    required this.fallbackMinPlaybackSpeed,
    required this.fallbackMaxPlaybackSpeed,
    required this.minUpdateInterval,
    required this.proportionalControlFactor,
    required this.maxLiveOffsetErrorForUnitSpeed,
    required this.targetLiveOffsetIncrementOnRebuffer,
    required this.minPossibleLiveOffsetSmoothingFactor,
  });

  Map<dynamic, dynamic> toMap() => <dynamic, dynamic>{
        'fallbackMinPlaybackSpeed': fallbackMinPlaybackSpeed,
        'fallbackMaxPlaybackSpeed': fallbackMaxPlaybackSpeed,
        'minUpdateInterval': minUpdateInterval.inMicroseconds,
        'proportionalControlFactor': proportionalControlFactor,
        'maxLiveOffsetErrorForUnitSpeed':
            maxLiveOffsetErrorForUnitSpeed.inMicroseconds,
        'targetLiveOffsetIncrementOnRebuffer':
            targetLiveOffsetIncrementOnRebuffer.inMicroseconds,
        'minPossibleLiveOffsetSmoothingFactor':
            minPossibleLiveOffsetSmoothingFactor,
      };
}

/// Information about an audio source to be communicated with the platform
/// implementation.
abstract class AudioSourceMessage {
  final String id;

  AudioSourceMessage({required this.id});

  Map<dynamic, dynamic> toMap();
}

/// Information about an indexed audio source to be communicated with the
/// platform implementation.
abstract class IndexedAudioSourceMessage extends AudioSourceMessage {
  /// Since the tag type is unknown, this can only be used by platform
  /// implementations that pass by reference.
  final dynamic tag;
  IndexedAudioSourceMessage({required String id, this.tag}) : super(id: id);
}

/// Information about a URI audio source to be communicated with the platform
/// implementation.
abstract class UriAudioSourceMessage extends IndexedAudioSourceMessage {
  final String uri;
  final Map<String, String>? headers;

  UriAudioSourceMessage({
    required String id,
    required this.uri,
    this.headers,
    dynamic tag,
  }) : super(id: id, tag: tag);
}

/// Information about a progressive audio source to be communicated with the
/// platform implementation.
class ProgressiveAudioSourceMessage extends UriAudioSourceMessage {
  ProgressiveAudioSourceMessage({
    required String id,
    required String uri,
    Map<String, String>? headers,
    dynamic tag,
  }) : super(id: id, uri: uri, headers: headers, tag: tag);

  @override
  Map<dynamic, dynamic> toMap() => <dynamic, dynamic>{
        'type': 'progressive',
        'id': id,
        'uri': uri,
        'headers': headers,
      };
}

/// Information about a DASH audio source to be communicated with the platform
/// implementation.
class DashAudioSourceMessage extends UriAudioSourceMessage {
  DashAudioSourceMessage({
    required String id,
    required String uri,
    Map<String, String>? headers,
    dynamic tag,
  }) : super(id: id, uri: uri, headers: headers, tag: tag);

  @override
  Map<dynamic, dynamic> toMap() => <dynamic, dynamic>{
        'type': 'dash',
        'id': id,
        'uri': uri,
        'headers': headers,
      };
}

/// Information about a HLS audio source to be communicated with the platform
/// implementation.
class HlsAudioSourceMessage extends UriAudioSourceMessage {
  HlsAudioSourceMessage({
    required String id,
    required String uri,
    Map<String, String>? headers,
    dynamic tag,
  }) : super(id: id, uri: uri, headers: headers, tag: tag);

  @override
  Map<dynamic, dynamic> toMap() => <dynamic, dynamic>{
        'type': 'hls',
        'id': id,
        'uri': uri,
        'headers': headers,
      };
}

/// Information about a silence audio source to be communicated with the
/// platform implementation.
class SilenceAudioSourceMessage extends IndexedAudioSourceMessage {
  final Duration duration;

  SilenceAudioSourceMessage({
    required String id,
    required this.duration,
  }) : super(id: id);

  @override
  Map<dynamic, dynamic> toMap() => <dynamic, dynamic>{
        'type': 'silence',
        'id': id,
        'duration': duration.inMicroseconds,
      };
}

/// Information about a concatenating audio source to be communicated with the
/// platform implementation.
class ConcatenatingAudioSourceMessage extends AudioSourceMessage {
  final List<AudioSourceMessage> children;
  final bool useLazyPreparation;
  final List<int> shuffleOrder;

  ConcatenatingAudioSourceMessage({
    required String id,
    required this.children,
    required this.useLazyPreparation,
    required this.shuffleOrder,
  }) : super(id: id);

  @override
  Map<dynamic, dynamic> toMap() => <dynamic, dynamic>{
        'type': 'concatenating',
        'id': id,
        'children': children.map((child) => child.toMap()).toList(),
        'useLazyPreparation': useLazyPreparation,
        'shuffleOrder': shuffleOrder,
      };
}

/// Information about a clipping audio source to be communicated with the
/// platform implementation.
class ClippingAudioSourceMessage extends IndexedAudioSourceMessage {
  final UriAudioSourceMessage child;
  final Duration? start;
  final Duration? end;

  ClippingAudioSourceMessage({
    required String id,
    required this.child,
    this.start,
    this.end,
    dynamic tag,
  }) : super(id: id, tag: tag);

  @override
  Map<dynamic, dynamic> toMap() => <dynamic, dynamic>{
        'type': 'clipping',
        'id': id,
        'child': child.toMap(),
        'start': start?.inMicroseconds,
        'end': end?.inMicroseconds,
      };
}

/// Information about a looping audio source to be communicated with the
/// platform implementation.
class LoopingAudioSourceMessage extends AudioSourceMessage {
  final AudioSourceMessage child;
  final int count;

  LoopingAudioSourceMessage({
    required String id,
    required this.child,
    required this.count,
  }) : super(id: id);

  @override
  Map<dynamic, dynamic> toMap() => <dynamic, dynamic>{
        'type': 'looping',
        'id': id,
        'child': child.toMap(),
        'count': count,
      };
}

/// Information communicated to the platform implementation when setting the
/// enabled status of an audio effect.
class AudioEffectSetEnabledRequest {
  final String type;
  final bool enabled;

  AudioEffectSetEnabledRequest({
    required this.type,
    required this.enabled,
  });

  Map<dynamic, dynamic> toMap() => <dynamic, dynamic>{
        'type': type,
        'enabled': enabled,
      };
}

/// Information returned by the platform implementation after setting the
/// enabled status of an audio effect.
class AudioEffectSetEnabledResponse {
  static AudioEffectSetEnabledResponse fromMap(Map<dynamic, dynamic> map) =>
      AudioEffectSetEnabledResponse();
}

/// Information communicated to the platform implementation when setting the
/// target gain on the loudness enhancer audio effect.
class AndroidLoudnessEnhancerSetTargetGainRequest {
  /// The target gain in decibels.
  final double targetGain;

  AndroidLoudnessEnhancerSetTargetGainRequest({
    required this.targetGain,
  });

  Map<dynamic, dynamic> toMap() => <dynamic, dynamic>{
        'targetGain': targetGain,
      };
}

/// Information returned by the platform implementation after setting the target
/// gain on the loudness enhancer audio effect.
class AndroidLoudnessEnhancerSetTargetGainResponse {
  static AndroidLoudnessEnhancerSetTargetGainResponse fromMap(
          Map<dynamic, dynamic> map) =>
      AndroidLoudnessEnhancerSetTargetGainResponse();
}

/// Information communicated to the platform implementation when requesting the
/// equalizer parameters.
class AndroidEqualizerGetParametersRequest {
  AndroidEqualizerGetParametersRequest();

  Map<dynamic, dynamic> toMap() => <dynamic, dynamic>{};
}

/// Information communicated to the platform implementation after requesting the
/// equalizer parameters.
class AndroidEqualizerGetParametersResponse {
  final AndroidEqualizerParametersMessage parameters;

  AndroidEqualizerGetParametersResponse({required this.parameters});

  static AndroidEqualizerGetParametersResponse fromMap(
          Map<dynamic, dynamic> map) =>
      AndroidEqualizerGetParametersResponse(
        parameters: AndroidEqualizerParametersMessage.fromMap(
            map['parameters'] as Map<dynamic, dynamic>),
      );
}

/// Information communicated to the platform implementation when setting the
/// gain for an equalizer band.
class AndroidEqualizerBandSetGainRequest {
  final int bandIndex;
  final double gain;

  AndroidEqualizerBandSetGainRequest({
    required this.bandIndex,
    required this.gain,
  });

  Map<dynamic, dynamic> toMap() => <dynamic, dynamic>{
        'bandIndex': bandIndex,
        'gain': gain,
      };
}

/// Information returned by the platform implementation after setting the gain
/// for an equalizer band.
class AndroidEqualizerBandSetGainResponse {
  AndroidEqualizerBandSetGainResponse();

  static AndroidEqualizerBandSetGainResponse fromMap(
          Map<dynamic, dynamic> map) =>
      AndroidEqualizerBandSetGainResponse();
}

/// Information about an audio effect to be communicated with the platform
/// implementation.
abstract class AudioEffectMessage {
  final bool enabled;

  AudioEffectMessage({required this.enabled});

  Map<dynamic, dynamic> toMap();
}

/// Information about a loudness enhancer to be communicated with the platform
/// implementation.
class AndroidLoudnessEnhancerMessage extends AudioEffectMessage {
  final double targetGain;

  AndroidLoudnessEnhancerMessage({
    required bool enabled,
    required this.targetGain,
  }) : super(enabled: enabled);

  @override
  Map<dynamic, dynamic> toMap() => <dynamic, dynamic>{
        'type': 'AndroidLoudnessEnhancer',
        'enabled': enabled,
        'targetGain': targetGain,
      };
}

/// Information about an equalizer band to be communicated with the platform
/// implementation.
class AndroidEqualizerBandMessage {
  /// A zero-based index of the position of this band within its [AndroidEqualizer].
  final int index;

  /// The lower frequency of this band in hertz.
  final double lowerFrequency;

  /// The upper frequency of this band in hertz.
  final double upperFrequency;

  /// The center frequency of this band in hertz.
  final double centerFrequency;

  /// The gain for this band in decibels.
  final double gain;

  AndroidEqualizerBandMessage({
    required this.index,
    required this.lowerFrequency,
    required this.upperFrequency,
    required this.centerFrequency,
    required this.gain,
  });

  Map<dynamic, dynamic> toMap() => <dynamic, dynamic>{
        'index': index,
        'lowerFrequency': lowerFrequency,
        'upperFrequency': upperFrequency,
        'centerFrequency': centerFrequency,
        'gain': gain,
      };

  static AndroidEqualizerBandMessage fromMap(Map<dynamic, dynamic> map) =>
      AndroidEqualizerBandMessage(
        index: map['index'] as int,
        lowerFrequency: map['lowerFrequency'] as double,
        upperFrequency: map['upperFrequency'] as double,
        centerFrequency: map['centerFrequency'] as double,
        gain: map['gain'] as double,
      );
}

/// Information about the equalizer parameters to be communicated with the
/// platform implementation.
class AndroidEqualizerParametersMessage {
  final double minDecibels;
  final double maxDecibels;
  final List<AndroidEqualizerBandMessage> bands;

  AndroidEqualizerParametersMessage({
    required this.minDecibels,
    required this.maxDecibels,
    required this.bands,
  });

  Map<dynamic, dynamic> toMap() => <dynamic, dynamic>{
        'minDecibels': minDecibels,
        'maxDecibels': maxDecibels,
        'bands': bands.map((band) => band.toMap()).toList(),
      };

  static AndroidEqualizerParametersMessage fromMap(Map<dynamic, dynamic> map) =>
      AndroidEqualizerParametersMessage(
        minDecibels: map['minDecibels'] as double,
        maxDecibels: map['maxDecibels'] as double,
        bands: (map['bands'] as List<dynamic>)
            .map((dynamic bandMap) => AndroidEqualizerBandMessage.fromMap(
                bandMap as Map<dynamic, dynamic>))
            .toList(),
      );
}

/// Information about the equalizer to be communicated with the platform
/// implementation.
class AndroidEqualizerMessage extends AudioEffectMessage {
  final AndroidEqualizerParametersMessage? parameters;

  AndroidEqualizerMessage({
    required bool enabled,
    required this.parameters,
  }) : super(enabled: enabled);

  @override
  Map<dynamic, dynamic> toMap() => <dynamic, dynamic>{
        'type': 'AndroidEqualizer',
        'enabled': enabled,
        'parameters': parameters?.toMap(),
      };
}<|MERGE_RESOLUTION|>--- conflicted
+++ resolved
@@ -67,7 +67,10 @@
         'playbackEventMessageStream has not been implemented.');
   }
 
-<<<<<<< HEAD
+  /// A broadcast stream of data updates.
+  Stream<PlayerDataMessage> get playerDataMessageStream =>
+      Stream<PlayerDataMessage>.empty();
+
   /// A stream of visualizer waveform data.
   Stream<VisualizerWaveformCaptureMessage> get visualizerWaveformStream {
     throw UnimplementedError(
@@ -78,11 +81,6 @@
   Stream<VisualizerFftCaptureMessage> get visualizerFftStream {
     throw UnimplementedError('visualizerFftStream has not been implemented.');
   }
-=======
-  /// A broadcast stream of data updates.
-  Stream<PlayerDataMessage> get playerDataMessageStream =>
-      Stream<PlayerDataMessage>.empty();
->>>>>>> 43ccead7
 
   /// Loads an audio source.
   Future<LoadResponse> load(LoadRequest request) {
@@ -202,7 +200,6 @@
     throw UnimplementedError("concatenatingMove() has not been implemented.");
   }
 
-<<<<<<< HEAD
   /// Starts the visualizer.
   Future<StartVisualizerResponse> startVisualizer(
       StartVisualizerRequest request) {
@@ -213,7 +210,7 @@
   Future<StopVisualizerResponse> stopVisualizer(StopVisualizerRequest request) {
     throw UnimplementedError("stopVisualizer() has not been implemented.");
   }
-=======
+
   /// Changes the enabled status of an audio effect.
   Future<AudioEffectSetEnabledResponse> audioEffectSetEnabled(
       AudioEffectSetEnabledRequest request) {
@@ -281,7 +278,6 @@
             ? ShuffleModeMessage.values[map['shuffleMode'] as int]
             : null,
       );
->>>>>>> 43ccead7
 }
 
 /// A playback event communicated from the platform implementation to the
