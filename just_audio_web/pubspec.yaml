name: just_audio_web
description: Web platform implementation of just_audio. This implementation is endorsed and therefore doesn't require a direct dependency.
homepage: https://github.com/ryanheise/just_audio/tree/master/just_audio_web
version: 0.4.8

flutter:
  plugin:
    platforms:
      web:
        pluginClass: JustAudioPlugin
        fileName: just_audio_web.dart

dependencies:
<<<<<<< HEAD
  # just_audio_platform_interface: ^4.2.1
  just_audio_platform_interface:
    path: ../just_audio_platform_interface
=======
  just_audio_platform_interface: ^4.2.2
  # just_audio_platform_interface:
  #   path: ../just_audio_platform_interface
>>>>>>> 819df641
  flutter:
    sdk: flutter
  flutter_web_plugins:
    sdk: flutter

dev_dependencies:
  flutter_lints: ^2.0.1

environment:
  sdk: ">=2.17.0 <4.0.0"
  flutter: ">=3.0.0"<|MERGE_RESOLUTION|>--- conflicted
+++ resolved
@@ -11,15 +11,9 @@
         fileName: just_audio_web.dart
 
 dependencies:
-<<<<<<< HEAD
-  # just_audio_platform_interface: ^4.2.1
+  # just_audio_platform_interface: ^4.2.2
   just_audio_platform_interface:
     path: ../just_audio_platform_interface
-=======
-  just_audio_platform_interface: ^4.2.2
-  # just_audio_platform_interface:
-  #   path: ../just_audio_platform_interface
->>>>>>> 819df641
   flutter:
     sdk: flutter
   flutter_web_plugins:
