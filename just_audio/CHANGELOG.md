--- conflicted
+++ resolved
@@ -1,12 +1,10 @@
-<<<<<<< HEAD
 ## 0.10.1
 
 * 
-=======
+
 ## 0.9.28
 
 * Recursively apply headers to HLS fragments.
->>>>>>> 4f12f344
 
 ## 0.9.27
 
