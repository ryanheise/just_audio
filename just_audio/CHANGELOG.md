--- conflicted
+++ resolved
@@ -1,15 +1,13 @@
-<<<<<<< HEAD
 ## Next release
 
 * Add setSkipSilenceEnabled (@subhash279).
 * Add buffer options via AudioLoadConfiguration.
 * Add setPitch.
-=======
+
 ## 0.7.4
 
 * Fix hang after stopping while loading.
 * Fix pending timers error (@minhqdao).
->>>>>>> 72aaeb2d
 
 ## 0.7.3
 
