--- conflicted
+++ resolved
@@ -1,4 +1,3 @@
-<<<<<<< HEAD
 ## 0.7.0-nullsafety.2
 
 * Reintroduce path_provider dependency.
@@ -11,11 +10,10 @@
 ## 0.7.0-nullsafety.0
 
 * Null safety.
-=======
+
 ## 0.6.15+1
 
 * Fix doc references.
->>>>>>> d78782f7
 
 ## 0.6.15
 
