## 0.9.28

<<<<<<< HEAD
* Added support for HLS title and artist metadata.
=======
* Recursively apply headers to HLS fragments.
* Add positionDiscontinuityStream.
>>>>>>> 0e8376f8

## 0.9.27

* Support offload scheduling on Android.
* Fix iOS/macOS documentation for non-HTTP URLS and proxy usage.

## 0.9.26

* Auto-correct invalid HTTP headers in proxy.

## 0.9.25

* Fix compile issue with Android SDK 33.

## 0.9.24

* Bump Android compileSdkVersion to 31.

## 0.9.23

* Fallback to constant bitrate seeking on Android.

## 0.9.22

* Migrate to Flutter 3, Xcode 13, ExoPlayer 2.17.1.
* Add just_audio_mpv and just_audio_windows to example.

## 0.9.21

* Handle and report network disconnections in StreamAudioSource.
* Fix iOS/macOS bug starting with empty playlist.
* Migrate from pedantic to flutter_lints.
* Accept Longs in AndroidLivePlaybackSpeedControl where appropriate (@aam).

## 0.9.20

* Fix initial position on iOS/macOS when switching sources (@addie9000).

## 0.9.19

* Dispose players on iOS/macOS hot restart.
* Fix initialIndex out of bounds bug on iOS/macOS.

## 0.9.18

* Fix null duration bug on LockCachingAudioSource.

## 0.9.17

* LockCachingAudioSource works with servers not supporting range requests.
* Add StreamAudioResponse.rangeRequestsSupported.
* Fix doc typos (@robert-j-webb)

## 0.9.16

* Fix pubspec declaration for Linux/Windows implementation.

## 0.9.15

* Fix bug initialising proxy on ConcatenatingAudioSource.add.

## 0.9.14

* Fix bug when pausing/stopping quickly after play.

## 0.9.13

* Fix MIME type in LockCachingAudioSource.
* Add radio/livestream example.
* Report URL from ICY metadata on iOS/macOS.
* Update example to just_audio_libwinmedia 0.0.4 (@bdlukaa)

## 0.9.12

* Windows/Linux support (@bdlukaa, credit to @alexmercerind for libwinmedia).

## 0.9.11

* Upgrade Android to ExoPlayer 2.15.0.

## 0.9.10

* Fix Android bug playing after stopping.

## 0.9.9

* Fix web bug adding/removing items while paused.

## 0.9.8

* Fix bug restoring AndroidEqualizer state after stop.
* Make exceptions implement Exception.
* Upgrade to ExoPlayer 2.13.3.

## 0.9.7

* Update Gradle version.
* Change == parameter from dynamic to Object (@cedvdb).
* Check runtimeType in all == operators.
* Fix Android compiler warnings.

## 0.9.6

* Fix iOS 12.4 `LockCachingAudioSource` fetch exception (@akindone).

## 0.9.5

* Fix iOS/macOS bug updating shuffle order.
* Fix iOS/macOS bug advancing to next in shuffle order.

## 0.9.4

* Remember position after stop().

## 0.9.3

* Fix bug when updating playlist before loading.

## 0.9.2

* Fix Android bug when loading empty playlist.
* Fix Android NullPointerException on stop().

## 0.9.1

* Fix iOS/macOS bug when setting volume before load.

## 0.9.0

* Update to support just_audio_background.

## 0.8.1

* Fix update position bug on Android.
* Compile-time option to include/exclude microphone API.

## 0.8.0

* Add buffer options via AudioLoadConfiguration for iOS/Android.
* Add setSkipSilenceEnabled for Android (@subhash279).
* Add setPitch for Android.
* Add audio effects:
  * AndroidLoudnessEnhancer
  * AndroidEqualizer
* Dispose players when hot restarting on Android.

## 0.7.5

* Support rxdart 0.27.0
* Mention INTERNET Android permission in README (@nt4f04uNd).

## 0.7.4+1

* Link to tutorials in README.

## 0.7.4

* Fix hang after stopping while loading.
* Fix pending timers error (@minhqdao).

## 0.7.3

* Silence uncaught exceptions in positionStream.

## 0.7.2

* Propagate play() exceptions (@twogood).

## 0.7.1

* Fix IllegalSeekPositionException on Android (@DenisShakinov).
* Fix error playing files when a user agent is set.

## 0.7.0

* Null safety.
* Retype headers from Map to Map<String, String>

## 0.6.15+1

* Fix doc references.

## 0.6.15

* Fix bug with spaces in asset paths.
* Fix bug setting a ClippingAudioSource after another source.

## 0.6.14+1

* Update ICY metadata feature status in README.

## 0.6.14

* Initial support for ICY metadata on iOS.
* Upgrade to ExoPlayer 2.13.1 (@MichealReed).

## 0.6.13

* Add userAgent parameter to AudioPlayer constructor.
* Support seeks during download in LockCachingAudioSource.
* Fix negative duration bug on iOS/macOS.

## 0.6.12

* Fix non-completing seek-to-index bug on iOS/macOS.
* More options to manage audio_session.

## 0.6.11

* Update example to indicate buffer position.
* Document pre-release and experimental features in README.

## 0.6.10

* Fix range error in SequenceState (@smkhalsa).

## 0.6.9

* Support assets on web.
* Support StreamAudioSource on web.
* Fix bug on web when manipulating playlists.
* Asset cache no longer deleted on dispose.
* Add contentType to StreamAudioResponse.

## 0.6.8

* Fix pubspec description.

## 0.6.7

* Fix bug with bufferedPositionStream on iOS/macOS.

## 0.6.6

* Experimental cache support.
* Experimental stream audio source.
* Disable iOS/macOS logs (@pschuegr).
* Fix bug with empty playlist (iOS/macOS/web).
* Fix Android bug when initialIndex==null.
* Avoid duplicates in asset cache.
* Guard against unsupported assets on web.

## 0.6.5

* Rewrite setLoopMode on iOS to be gapless.

## 0.6.4

* Emit PlaybackEvent when playing (compatibility with 0.5.x).

## 0.6.3

* Fix iOS compiler warnings.
* Fix bug where native platform wasn't disposed.
* Remove Java compiler warnings.
* Process play/pause state transitions in a consistent order.

## 0.6.2

* Fix bugs related to the new setAudioSource method:
  * When calling setAudioSource more than once
  * When calling setAudioSource/load/play simultaneously

## 0.6.1

* Fix bug with Android skipping start of audio.

## 0.6.0

* Breaking change: Replace load by setAudioSource.
* Breaking change: Rename ProcessingState.none to idle.
* Support custom shuffle order.
* Fix bug dynamically adding to ConcatenatingAudioSource.
* Correctly return null for unknown duration on Android.
* Update dependency versions.

## 0.5.7

* Fix podspec error in web package (@timilehinjegede).
* Fix iOS out-of-range bug.
* Remove Objective C compiler warnings.
* Unit tests.

## 0.5.6

* Fix iOS memory leak.
* Enable useLazyPreparation by default.

## 0.5.5

* Add initialPosition/initialIndex parameters to load.
* Fix iOS crash when disposing just before FlutterEngine is destroyed.
* Fix bug with simultaneous seek requests on iOS.
* Fix seeking when using headers (@nuc134r).
* Fix loading state transition on Android.
* Pass through all setSpeeds requests on iOS, ignoring canPlayFast/Slow.
* Fix bug loading file paths containing spaces (@hsangtini).
* Add web endorsement (@creativecreatorormaybenot).

## 0.5.4

* Use audio_session 0.0.9.

## 0.5.3

* ARC fixes on iOS.
* Update to use platform interface 1.1.0.
* Retain player.position after dispose.
* Fix unnattached player bug in ConcatenatingAudioSource (@nuc134r).

## 0.5.2

* Fix bug in concatenating add/addAll.

## 0.5.1

* Fix bug in loading from assets.
* Ignore method calls from invalid states.
* Forward exceptions from iOS platform implementation.

## 0.5.0

* Convert to federated plugin.

## 0.4.5

* Fix iOS bug in seek/position/duration in HLS streams (@snaeji).
* Fix web bug for audio sources with unknown durations.

## 0.4.4

* Fix crash when disposing of positionStream controller.
* Handle interruptions correctly when willPauseWhenDucked is set.
* Correct seek/position/duration in HLS streams (@snaeji).
* Resume at correct speed after seek on iOS (@subhash279).

## 0.4.3

* Add section to README on configuring the audio session.

## 0.4.2

* Make default audio session settings compatible with iOS control center.
* Update README to mention NSMicrophoneUsageDescription key in Info.plist.

## 0.4.1

* Fix setSpeed bug on iOS.

## 0.4.0

* Handles audio focus/interruptions via audio_session
* Bug fixes

## 0.3.4

* Fix bug in icy metadata
* Allow Android AudioAttributes to be set
* Provide access to Android audio session ID

## 0.3.3

* Remove dependency on Java streams API

## 0.3.2

* Fix dynamic methods on ConcatenatingAudioSource for iOS/Android
* Add sequenceStream/sequenceStateStream
* Change asset URI from asset:// to asset:///

## 0.3.1

* Prevent hang in dispose

## 0.3.0

* Playlists
* Looping
* Shuffling
* Composing
* Clipping support added for iOS/macOS
* New player state model consisting of:
  * playing: true/false
  * processingState: none/loading/buffering/ready/completed
* Feature complete on iOS and macOS (except for DASH)
* Improved example
* Exception classes

## 0.2.2

* Fix dependencies for stable channel.

## 0.2.1

* Improve handling of headers.
* Report setUrl errors and duration on web.

## 0.2.0

* Support dynamic duration
* Support seeking to end of live streams
* Support request headers
* V2 implementation
* Report setUrl errors on iOS
* setUrl throws exception if interrupted
* Return null when duration is unknown

## 0.1.10

* Option to set audio session category on iOS.

## 0.1.9

* Bug fixes.

## 0.1.8

* Reduce distortion at slow speeds on iOS

## 0.1.7

* Minor bug fixes.

## 0.1.6

* Eliminate event lag over method channels.
* Report setUrl errors on Android.
* Report Icy Metadata on Android.
* Bug fixes.

## 0.1.5

* Update dependencies and documentation.

## 0.1.4

* Add MacOS implementation.
* Support cross-platform redirects on Android.
* Bug fixes.

## 0.1.3

* Fix bug in web implementation.

## 0.1.2

* Broadcast how much audio has been buffered.

## 0.1.1

* Web implementation.
* iOS option to minimize stalling.
* Fix setAsset on iOS.

## 0.1.0

* Separate buffering state from PlaybackState.
* More permissive state transitions.
* Support playing local files on iOS.

## 0.0.6

* Bug fixes.

## 0.0.5

* API change for audio clipping.
* Performance improvements and bug fixes on Android.

## 0.0.4

* Remove reseeking hack.

## 0.0.3

* Feature to change audio speed.

## 0.0.2

* iOS implementation for testing (may not work).

## 0.0.1

* Initial release with Android implementation.<|MERGE_RESOLUTION|>--- conflicted
+++ resolved
@@ -1,11 +1,11 @@
+## 0.9.29
+
+* Added support for HLS title and artist metadata.
+
 ## 0.9.28
 
-<<<<<<< HEAD
-* Added support for HLS title and artist metadata.
-=======
 * Recursively apply headers to HLS fragments.
 * Add positionDiscontinuityStream.
->>>>>>> 0e8376f8
 
 ## 0.9.27
 
