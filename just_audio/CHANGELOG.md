--- conflicted
+++ resolved
@@ -1,13 +1,13 @@
+## 0.9.37
+
+* Added support for HLS title and artist metadata.
+
 ## 0.9.36
 
-<<<<<<< HEAD
-* Added support for HLS title and artist metadata.
-=======
 * Add setAllowsExternalPlayback on iOS/macOS.
 * Support index-based seeking on Android/iOS/macOS.
 * Add option to send headers/userAgent without proxy.
 * Fix bug where user supplied headers are overwritten by defaults (@ctedgar).
->>>>>>> 422a90e8
 
 ## 0.9.35
 
