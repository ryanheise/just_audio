--- conflicted
+++ resolved
@@ -1,14 +1,12 @@
-<<<<<<< HEAD
 ## 0.10.1
 
 * 
-=======
+
 ## 0.9.36
 
 * Add setAllowsExternalPlayback on iOS/macOS.
 * Support index-based seeking on Android/iOS/macOS.
 * Add option to send headers/userAgent without proxy.
->>>>>>> 819df641
 
 ## 0.9.35
 
