<<<<<<< HEAD
## 0.10.1

* 
=======
## 0.9.32

* Fix ignored tag parameter in AudioSource.asset().
* Fix ignored tag parameter in AudioSource.file().
>>>>>>> 7ca81ae1

## 0.9.31

* Add a package parameter to AudioPlayer.setAsset() (@ewertonls).
* Add AudioSource.asset(), AudioSource.file().
* Fix tests for dart-sdk 2.5 (@ewertonls).

## 0.9.30

* Upgrade ExoPlayer to 2.18.1.
* Fix bug using headers with LockCachingAudioSource.
* Add LockCachingAudioSource.resolve().

## 0.9.29

* Fix bug in ConcatenatingAudioSource.clear().
* Fix bug where proxy drains origin faster than it feeds client.
* Fix bug where User Agent was not set on redirects (@mikel-snipd)
* Fix bug where StreamAudioSource requests are not closed when proxy is disposed (@mikel-snipd)

## 0.9.28

* Recursively apply headers to HLS fragments.
* Add positionDiscontinuityStream.

## 0.9.27

* Support offload scheduling on Android.
* Fix iOS/macOS documentation for non-HTTP URLS and proxy usage.

## 0.9.26

* Auto-correct invalid HTTP headers in proxy.

## 0.9.25

* Fix compile issue with Android SDK 33.

## 0.9.24

* Bump Android compileSdkVersion to 31.

## 0.9.23

* Fallback to constant bitrate seeking on Android.

## 0.9.22

* Migrate to Flutter 3, Xcode 13, ExoPlayer 2.17.1.
* Add just_audio_mpv and just_audio_windows to example.

## 0.9.21

* Handle and report network disconnections in StreamAudioSource.
* Fix iOS/macOS bug starting with empty playlist.
* Migrate from pedantic to flutter_lints.
* Accept Longs in AndroidLivePlaybackSpeedControl where appropriate (@aam).

## 0.9.20

* Fix initial position on iOS/macOS when switching sources (@addie9000).

## 0.9.19

* Dispose players on iOS/macOS hot restart.
* Fix initialIndex out of bounds bug on iOS/macOS.

## 0.9.18

* Fix null duration bug on LockCachingAudioSource.

## 0.9.17

* LockCachingAudioSource works with servers not supporting range requests.
* Add StreamAudioResponse.rangeRequestsSupported.
* Fix doc typos (@robert-j-webb)

## 0.9.16

* Fix pubspec declaration for Linux/Windows implementation.

## 0.9.15

* Fix bug initialising proxy on ConcatenatingAudioSource.add.

## 0.9.14

* Fix bug when pausing/stopping quickly after play.

## 0.9.13

* Fix MIME type in LockCachingAudioSource.
* Add radio/livestream example.
* Report URL from ICY metadata on iOS/macOS.
* Update example to just_audio_libwinmedia 0.0.4 (@bdlukaa)

## 0.9.12

* Windows/Linux support (@bdlukaa, credit to @alexmercerind for libwinmedia).

## 0.9.11

* Upgrade Android to ExoPlayer 2.15.0.

## 0.9.10

* Fix Android bug playing after stopping.

## 0.9.9

* Fix web bug adding/removing items while paused.

## 0.9.8

* Fix bug restoring AndroidEqualizer state after stop.
* Make exceptions implement Exception.
* Upgrade to ExoPlayer 2.13.3.

## 0.9.7

* Update Gradle version.
* Change == parameter from dynamic to Object (@cedvdb).
* Check runtimeType in all == operators.
* Fix Android compiler warnings.

## 0.9.6

* Fix iOS 12.4 `LockCachingAudioSource` fetch exception (@akindone).

## 0.9.5

* Fix iOS/macOS bug updating shuffle order.
* Fix iOS/macOS bug advancing to next in shuffle order.

## 0.9.4

* Remember position after stop().

## 0.9.3

* Fix bug when updating playlist before loading.

## 0.9.2

* Fix Android bug when loading empty playlist.
* Fix Android NullPointerException on stop().

## 0.9.1

* Fix iOS/macOS bug when setting volume before load.

## 0.9.0

* Update to support just_audio_background.

## 0.8.1

* Fix update position bug on Android.
* Compile-time option to include/exclude microphone API.

## 0.8.0

* Add buffer options via AudioLoadConfiguration for iOS/Android.
* Add setSkipSilenceEnabled for Android (@subhash279).
* Add setPitch for Android.
* Add audio effects:
  * AndroidLoudnessEnhancer
  * AndroidEqualizer
* Dispose players when hot restarting on Android.

## 0.7.5

* Support rxdart 0.27.0
* Mention INTERNET Android permission in README (@nt4f04uNd).

## 0.7.4+1

* Link to tutorials in README.

## 0.7.4

* Fix hang after stopping while loading.
* Fix pending timers error (@minhqdao).

## 0.7.3

* Silence uncaught exceptions in positionStream.

## 0.7.2

* Propagate play() exceptions (@twogood).

## 0.7.1

* Fix IllegalSeekPositionException on Android (@DenisShakinov).
* Fix error playing files when a user agent is set.

## 0.7.0

* Null safety.
* Retype headers from Map to Map<String, String>

## 0.6.15+1

* Fix doc references.

## 0.6.15

* Fix bug with spaces in asset paths.
* Fix bug setting a ClippingAudioSource after another source.

## 0.6.14+1

* Update ICY metadata feature status in README.

## 0.6.14

* Initial support for ICY metadata on iOS.
* Upgrade to ExoPlayer 2.13.1 (@MichealReed).

## 0.6.13

* Add userAgent parameter to AudioPlayer constructor.
* Support seeks during download in LockCachingAudioSource.
* Fix negative duration bug on iOS/macOS.

## 0.6.12

* Fix non-completing seek-to-index bug on iOS/macOS.
* More options to manage audio_session.

## 0.6.11

* Update example to indicate buffer position.
* Document pre-release and experimental features in README.

## 0.6.10

* Fix range error in SequenceState (@smkhalsa).

## 0.6.9

* Support assets on web.
* Support StreamAudioSource on web.
* Fix bug on web when manipulating playlists.
* Asset cache no longer deleted on dispose.
* Add contentType to StreamAudioResponse.

## 0.6.8

* Fix pubspec description.

## 0.6.7

* Fix bug with bufferedPositionStream on iOS/macOS.

## 0.6.6

* Experimental cache support.
* Experimental stream audio source.
* Disable iOS/macOS logs (@pschuegr).
* Fix bug with empty playlist (iOS/macOS/web).
* Fix Android bug when initialIndex==null.
* Avoid duplicates in asset cache.
* Guard against unsupported assets on web.

## 0.6.5

* Rewrite setLoopMode on iOS to be gapless.

## 0.6.4

* Emit PlaybackEvent when playing (compatibility with 0.5.x).

## 0.6.3

* Fix iOS compiler warnings.
* Fix bug where native platform wasn't disposed.
* Remove Java compiler warnings.
* Process play/pause state transitions in a consistent order.

## 0.6.2

* Fix bugs related to the new setAudioSource method:
  * When calling setAudioSource more than once
  * When calling setAudioSource/load/play simultaneously

## 0.6.1

* Fix bug with Android skipping start of audio.

## 0.6.0

* Breaking change: Replace load by setAudioSource.
* Breaking change: Rename ProcessingState.none to idle.
* Support custom shuffle order.
* Fix bug dynamically adding to ConcatenatingAudioSource.
* Correctly return null for unknown duration on Android.
* Update dependency versions.

## 0.5.7

* Fix podspec error in web package (@timilehinjegede).
* Fix iOS out-of-range bug.
* Remove Objective C compiler warnings.
* Unit tests.

## 0.5.6

* Fix iOS memory leak.
* Enable useLazyPreparation by default.

## 0.5.5

* Add initialPosition/initialIndex parameters to load.
* Fix iOS crash when disposing just before FlutterEngine is destroyed.
* Fix bug with simultaneous seek requests on iOS.
* Fix seeking when using headers (@nuc134r).
* Fix loading state transition on Android.
* Pass through all setSpeeds requests on iOS, ignoring canPlayFast/Slow.
* Fix bug loading file paths containing spaces (@hsangtini).
* Add web endorsement (@creativecreatorormaybenot).

## 0.5.4

* Use audio_session 0.0.9.

## 0.5.3

* ARC fixes on iOS.
* Update to use platform interface 1.1.0.
* Retain player.position after dispose.
* Fix unnattached player bug in ConcatenatingAudioSource (@nuc134r).

## 0.5.2

* Fix bug in concatenating add/addAll.

## 0.5.1

* Fix bug in loading from assets.
* Ignore method calls from invalid states.
* Forward exceptions from iOS platform implementation.

## 0.5.0

* Convert to federated plugin.

## 0.4.5

* Fix iOS bug in seek/position/duration in HLS streams (@snaeji).
* Fix web bug for audio sources with unknown durations.

## 0.4.4

* Fix crash when disposing of positionStream controller.
* Handle interruptions correctly when willPauseWhenDucked is set.
* Correct seek/position/duration in HLS streams (@snaeji).
* Resume at correct speed after seek on iOS (@subhash279).

## 0.4.3

* Add section to README on configuring the audio session.

## 0.4.2

* Make default audio session settings compatible with iOS control center.
* Update README to mention NSMicrophoneUsageDescription key in Info.plist.

## 0.4.1

* Fix setSpeed bug on iOS.

## 0.4.0

* Handles audio focus/interruptions via audio_session
* Bug fixes

## 0.3.4

* Fix bug in icy metadata
* Allow Android AudioAttributes to be set
* Provide access to Android audio session ID

## 0.3.3

* Remove dependency on Java streams API

## 0.3.2

* Fix dynamic methods on ConcatenatingAudioSource for iOS/Android
* Add sequenceStream/sequenceStateStream
* Change asset URI from asset:// to asset:///

## 0.3.1

* Prevent hang in dispose

## 0.3.0

* Playlists
* Looping
* Shuffling
* Composing
* Clipping support added for iOS/macOS
* New player state model consisting of:
  * playing: true/false
  * processingState: none/loading/buffering/ready/completed
* Feature complete on iOS and macOS (except for DASH)
* Improved example
* Exception classes

## 0.2.2

* Fix dependencies for stable channel.

## 0.2.1

* Improve handling of headers.
* Report setUrl errors and duration on web.

## 0.2.0

* Support dynamic duration
* Support seeking to end of live streams
* Support request headers
* V2 implementation
* Report setUrl errors on iOS
* setUrl throws exception if interrupted
* Return null when duration is unknown

## 0.1.10

* Option to set audio session category on iOS.

## 0.1.9

* Bug fixes.

## 0.1.8

* Reduce distortion at slow speeds on iOS

## 0.1.7

* Minor bug fixes.

## 0.1.6

* Eliminate event lag over method channels.
* Report setUrl errors on Android.
* Report Icy Metadata on Android.
* Bug fixes.

## 0.1.5

* Update dependencies and documentation.

## 0.1.4

* Add MacOS implementation.
* Support cross-platform redirects on Android.
* Bug fixes.

## 0.1.3

* Fix bug in web implementation.

## 0.1.2

* Broadcast how much audio has been buffered.

## 0.1.1

* Web implementation.
* iOS option to minimize stalling.
* Fix setAsset on iOS.

## 0.1.0

* Separate buffering state from PlaybackState.
* More permissive state transitions.
* Support playing local files on iOS.

## 0.0.6

* Bug fixes.

## 0.0.5

* API change for audio clipping.
* Performance improvements and bug fixes on Android.

## 0.0.4

* Remove reseeking hack.

## 0.0.3

* Feature to change audio speed.

## 0.0.2

* iOS implementation for testing (may not work).

## 0.0.1

* Initial release with Android implementation.<|MERGE_RESOLUTION|>--- conflicted
+++ resolved
@@ -1,13 +1,11 @@
-<<<<<<< HEAD
 ## 0.10.1
 
 * 
-=======
+
 ## 0.9.32
 
 * Fix ignored tag parameter in AudioSource.asset().
 * Fix ignored tag parameter in AudioSource.file().
->>>>>>> 7ca81ae1
 
 ## 0.9.31
 
