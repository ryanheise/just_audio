--- conflicted
+++ resolved
@@ -3,23 +3,17 @@
 import android.Manifest;
 import android.app.Activity;
 import android.content.Context;
-<<<<<<< HEAD
 import android.content.pm.PackageManager;
-import android.media.audiofx.Visualizer;
-=======
 import android.media.audiofx.AudioEffect;
 import android.media.audiofx.Equalizer;
->>>>>>> 43ccead7
+import android.media.audiofx.Visualizer;
 import android.media.audiofx.LoudnessEnhancer;
 import android.net.Uri;
 import android.os.Build;
 import android.os.Handler;
-<<<<<<< HEAD
+import android.os.Looper;
 import androidx.core.app.ActivityCompat;
 import androidx.core.content.ContextCompat;
-=======
-import android.os.Looper;
->>>>>>> 43ccead7
 import com.google.android.exoplayer2.C;
 import com.google.android.exoplayer2.DefaultLivePlaybackSpeedControl;
 import com.google.android.exoplayer2.DefaultLoadControl;
@@ -72,11 +66,7 @@
 import java.util.Map;
 import java.util.Random;
 
-<<<<<<< HEAD
-public class AudioPlayer implements MethodCallHandler, Player.EventListener, AudioListener, MetadataOutput, PluginRegistry.RequestPermissionsResultListener {
-=======
-public class AudioPlayer implements MethodCallHandler, Player.Listener, MetadataOutput {
->>>>>>> 43ccead7
+public class AudioPlayer implements MethodCallHandler, Player.Listener, MetadataOutput, PluginRegistry.RequestPermissionsResultListener {
 
     static final String TAG = "AudioPlayer";
 
@@ -85,11 +75,8 @@
     private final Context context;
     private final MethodChannel methodChannel;
     private final BetterEventChannel eventChannel;
-<<<<<<< HEAD
+    private final BetterEventChannel dataEventChannel;
     private ActivityPluginBinding activityPluginBinding;
-=======
-    private final BetterEventChannel dataEventChannel;
->>>>>>> 43ccead7
 
     private ProcessingState processingState;
     private long updatePosition;
@@ -162,11 +149,8 @@
         methodChannel = new MethodChannel(messenger, "com.ryanheise.just_audio.methods." + id);
         methodChannel.setMethodCallHandler(this);
         eventChannel = new BetterEventChannel(messenger, "com.ryanheise.just_audio.events." + id);
-<<<<<<< HEAD
+        dataEventChannel = new BetterEventChannel(messenger, "com.ryanheise.just_audio.data." + id);
         visualizer = new BetterVisualizer(messenger, id);
-=======
-        dataEventChannel = new BetterEventChannel(messenger, "com.ryanheise.just_audio.data." + id);
->>>>>>> 43ccead7
         processingState = ProcessingState.none;
         if (audioLoadConfiguration != null) {
             Map<?, ?> loadControlMap = (Map<?, ?>)audioLoadConfiguration.get("androidLoadControl");
@@ -223,7 +207,6 @@
         handler.post(bufferWatcher);
     }
 
-<<<<<<< HEAD
     @Override
     public boolean onRequestPermissionsResult(int requestCode, String[] permissions, int[] grantResults) {
         for (int i = 0; i < permissions.length; i++) {
@@ -242,23 +225,13 @@
         return false;
     }
 
-    @Override
-    public void onAudioSessionIdChanged(int audioSessionId) {
-=======
     private void setAudioSessionId(int audioSessionId) {
->>>>>>> 43ccead7
         if (audioSessionId == C.AUDIO_SESSION_ID_UNSET) {
             this.audioSessionId = null;
         } else {
             this.audioSessionId = audioSessionId;
         }
-<<<<<<< HEAD
         visualizer.onAudioSessionId(this.audioSessionId);
-        broadcastPlaybackEvent();
-        //if (_volumeBoostEnabled) {
-        //    setVolumeBoost(true, _volumeBoostGainMB);
-        //}
-=======
         clearAudioEffects();
         if (this.audioSessionId != null) {
             for (Object rawAudioEffect : rawAudioEffects) {
@@ -278,7 +251,6 @@
     public void onAudioSessionIdChanged(int audioSessionId) {
         setAudioSessionId(audioSessionId);
         broadcastPendingPlaybackEvent();
->>>>>>> 43ccead7
     }
 
     @Override
@@ -913,16 +885,12 @@
         return event;
     }
 
-<<<<<<< HEAD
-        eventChannel.success(event);
-=======
     // Broadcast the pending playback event if it was set.
     private void broadcastPendingPlaybackEvent() {
         if (pendingPlaybackEvent != null) {
             eventChannel.success(pendingPlaybackEvent);
             pendingPlaybackEvent = null;
         }
->>>>>>> 43ccead7
     }
 
     // Set a pending playback event that should be broadcast at
@@ -996,14 +964,6 @@
         }
 
         eventChannel.error(errorCode, errorMsg, null);
-<<<<<<< HEAD
-    }
-
-    private void transition(final ProcessingState newState) {
-        processingState = newState;
-        broadcastPlaybackEvent();
-=======
->>>>>>> 43ccead7
     }
 
     private String getLowerCaseExtension(Uri uri) {
@@ -1107,23 +1067,12 @@
         if (player != null) {
             player.release();
             player = null;
-<<<<<<< HEAD
-            transition(ProcessingState.none);
-        }
-        /*
-        if (loudness != null) {
-            loudness.release();
-        }
-        */
-        eventChannel.endOfStream();
-        visualizer.dispose();
-=======
             processingState = ProcessingState.none;
             broadcastImmediatePlaybackEvent();
         }
+        visualizer.dispose();
         eventChannel.endOfStream();
         dataEventChannel.endOfStream();
->>>>>>> 43ccead7
     }
 
     private void abortSeek() {
