--- conflicted
+++ resolved
@@ -43,16 +43,12 @@
                 result.error("Platform player " + id + " already exists", null, null);
                 break;
             }
-<<<<<<< HEAD
-            final AudioPlayer player = new AudioPlayer(applicationContext, messenger, id, (Map<?, ?>)request.get("audioLoadConfiguration"));
+            List<Object> rawAudioEffects = call.argument("androidAudioEffects");
+            final AudioPlayer player = new AudioPlayer(applicationContext, messenger, id, call.argument("audioLoadConfiguration"), rawAudioEffects);
             players.put(id, player);
             if (activityPluginBinding != null) {
                 player.setActivityPluginBinding(activityPluginBinding);
             }
-=======
-            List<Object> rawAudioEffects = call.argument("androidAudioEffects");
-            players.put(id, new AudioPlayer(applicationContext, messenger, id, call.argument("audioLoadConfiguration"), rawAudioEffects));
->>>>>>> 43ccead7
             result.success(null);
             break;
         }
