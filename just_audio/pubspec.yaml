--- conflicted
+++ resolved
@@ -8,22 +8,12 @@
   flutter: ">=1.12.13+hotfix.5"
 
 dependencies:
-<<<<<<< HEAD
-# Uncomment when testing platform interface changes.
+  # just_audio_platform_interface: ^3.0.0
   just_audio_platform_interface:
     path: ../just_audio_platform_interface
+  # just_audio_web: ^0.3.0
   just_audio_web:
     path: ../just_audio_web
-  # just_audio_platform_interface: ^3.0.0
-  # just_audio_web: ^0.3.0
-=======
-  #just_audio_platform_interface: ^3.0.0
-  just_audio_platform_interface:
-    path: ../just_audio_platform_interface
-  #just_audio_web: ^0.3.0
-  just_audio_web:
-    path: ../just_audio_web
->>>>>>> 86371f94
   audio_session: ^0.1.0
   rxdart: ^0.26.0
   path: ^1.8.0
