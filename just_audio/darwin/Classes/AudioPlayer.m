#import "AudioPlayer.h"
#import "AudioSource.h"
#import "IndexedAudioSource.h"
#import "UriAudioSource.h"
#import "ConcatenatingAudioSource.h"
#import "LoopingAudioSource.h"
#import "ClippingAudioSource.h"
#import <AVFoundation/AVFoundation.h>
#import <stdlib.h>
#include <TargetConditionals.h>

// TODO: Check for and report invalid state transitions.
// TODO: Apply Apple's guidance on seeking: https://developer.apple.com/library/archive/qa/qa1820/_index.html
@implementation AudioPlayer {
    NSObject<FlutterPluginRegistrar>* _registrar;
    FlutterMethodChannel *_methodChannel;
    FlutterEventChannel *_eventChannel;
    FlutterEventSink _eventSink;
    NSString *_playerId;
    AVQueuePlayer *_player;
    AudioSource *_audioSource;
    NSMutableArray<IndexedAudioSource *> *_indexedAudioSources;
    NSArray<NSNumber *> *_order;
    NSMutableArray<NSNumber *> *_orderInv;
    int _index;
    enum ProcessingState _processingState;
    enum LoopMode _loopMode;
    BOOL _shuffleModeEnabled;
    long long _updateTime;
    int _updatePosition;
    int _lastPosition;
    int _bufferedPosition;
    // Set when the current item hasn't been played yet so we aren't sure whether sufficient audio has been buffered.
    BOOL _bufferUnconfirmed;
    CMTime _seekPos;
    CMTime _initialPos;
    FlutterResult _loadResult;
    FlutterResult _playResult;
    id _timeObserver;
    BOOL _automaticallyWaitsToMinimizeStalling;
    BOOL _playing;
    float _speed;
    BOOL _justAdvanced;
}

- (instancetype)initWithRegistrar:(NSObject<FlutterPluginRegistrar> *)registrar playerId:(NSString*)idParam {
    self = [super init];
    NSAssert(self, @"super init cannot be nil");
    _registrar = registrar;
    _playerId = idParam;
    _methodChannel =
        [FlutterMethodChannel methodChannelWithName:[NSMutableString stringWithFormat:@"com.ryanheise.just_audio.methods.%@", _playerId]
                                    binaryMessenger:[registrar messenger]];
    _eventChannel =
        [FlutterEventChannel eventChannelWithName:[NSMutableString stringWithFormat:@"com.ryanheise.just_audio.events.%@", _playerId]
                                  binaryMessenger:[registrar messenger]];
    [_eventChannel setStreamHandler:self];
    _index = 0;
    _processingState = none;
    _loopMode = loopOff;
    _shuffleModeEnabled = NO;
    _player = nil;
    _audioSource = nil;
    _indexedAudioSources = nil;
    _order = nil;
    _orderInv = nil;
    _seekPos = kCMTimeInvalid;
    _initialPos = kCMTimeZero;
    _timeObserver = 0;
    _updatePosition = 0;
    _updateTime = 0;
    _lastPosition = 0;
    _bufferedPosition = 0;
    _bufferUnconfirmed = NO;
    _playing = NO;
    _loadResult = nil;
    _playResult = nil;
    _automaticallyWaitsToMinimizeStalling = YES;
    _speed = 1.0f;
    _justAdvanced = NO;
    __weak __typeof__(self) weakSelf = self;
    [_methodChannel setMethodCallHandler:^(FlutterMethodCall* call, FlutterResult result) {
        [weakSelf handleMethodCall:call result:result];
    }];
    return self;
}

- (void)handleMethodCall:(FlutterMethodCall*)call result:(FlutterResult)result {
    @try {
        NSDictionary *request = (NSDictionary *)call.arguments;
        if ([@"load" isEqualToString:call.method]) {
            CMTime initialPosition = request[@"initialPosition"] == (id)[NSNull null] ? kCMTimeZero : CMTimeMake([request[@"initialPosition"] longLongValue], 1000000);
            [self load:request[@"audioSource"] initialPosition:initialPosition initialIndex:request[@"initialIndex"] result:result];
        } else if ([@"play" isEqualToString:call.method]) {
            [self play:result];
        } else if ([@"pause" isEqualToString:call.method]) {
            [self pause];
            result(@{});
        } else if ([@"setVolume" isEqualToString:call.method]) {
            [self setVolume:(float)[request[@"volume"] doubleValue]];
            result(@{});
        } else if ([@"setSpeed" isEqualToString:call.method]) {
            [self setSpeed:(float)[request[@"speed"] doubleValue]];
            result(@{});
        } else if ([@"setLoopMode" isEqualToString:call.method]) {
            [self setLoopMode:[request[@"loopMode"] intValue]];
            result(@{});
        } else if ([@"setShuffleMode" isEqualToString:call.method]) {
            [self setShuffleModeEnabled:(BOOL)([request[@"shuffleMode"] intValue] == 1)];
            result(@{});
        } else if ([@"setShuffleOrder" isEqualToString:call.method]) {
            [self setShuffleOrder:(NSDictionary *)request[@"audioSource"]];
            result(@{});
        } else if ([@"setAutomaticallyWaitsToMinimizeStalling" isEqualToString:call.method]) {
            [self setAutomaticallyWaitsToMinimizeStalling:(BOOL)[request[@"enabled"] boolValue]];
            result(@{});
        } else if ([@"seek" isEqualToString:call.method]) {
            CMTime position = request[@"position"] == (id)[NSNull null] ? kCMTimePositiveInfinity : CMTimeMake([request[@"position"] longLongValue], 1000000);
            [self seek:position index:request[@"index"] completionHandler:^(BOOL finished) {
                result(@{});
            }];
        } else if ([@"concatenatingInsertAll" isEqualToString:call.method]) {
            [self concatenatingInsertAll:(NSString *)request[@"id"] index:[request[@"index"] intValue] sources:(NSArray *)request[@"children"] shuffleOrder:(NSArray<NSNumber *> *)request[@"shuffleOrder"]];
            result(@{});
        } else if ([@"concatenatingRemoveRange" isEqualToString:call.method]) {
            [self concatenatingRemoveRange:(NSString *)request[@"id"] start:[request[@"startIndex"] intValue] end:[request[@"endIndex"] intValue] shuffleOrder:(NSArray<NSNumber *> *)request[@"shuffleOrder"]];
            result(@{});
        } else if ([@"concatenatingMove" isEqualToString:call.method]) {
            [self concatenatingMove:(NSString *)request[@"id"] currentIndex:[request[@"currentIndex"] intValue] newIndex:[request[@"newIndex"] intValue] shuffleOrder:(NSArray<NSNumber *> *)request[@"shuffleOrder"]];
            result(@{});
        } else if ([@"setAndroidAudioAttributes" isEqualToString:call.method]) {
            result(@{});
        } else {
            result(FlutterMethodNotImplemented);
        }
    } @catch (id exception) {
        //NSLog(@"Error in handleMethodCall");
        FlutterError *flutterError = [FlutterError errorWithCode:@"error" message:@"Error in handleMethodCall" details:nil];
        result(flutterError);
    }
}

- (AVQueuePlayer *)player {
    return _player;
}

- (float)speed {
    return _speed;
}

// Untested
- (void)concatenatingInsertAll:(NSString *)catId index:(int)index sources:(NSArray *)sources shuffleOrder:(NSArray<NSNumber *> *)shuffleOrder {
    // Find all duplicates of the identified ConcatenatingAudioSource.
    NSMutableArray *matches = [[NSMutableArray alloc] init];
    [_audioSource findById:catId matches:matches];
    // Add each new source to each match.
    for (int i = 0; i < matches.count; i++) {
        ConcatenatingAudioSource *catSource = (ConcatenatingAudioSource *)matches[i];
        int idx = index >= 0 ? index : catSource.count;
        NSMutableArray<AudioSource *> *audioSources = [self decodeAudioSources:sources];
        for (int j = 0; j < audioSources.count; j++) {
            AudioSource *audioSource = audioSources[j];
            [catSource insertSource:audioSource atIndex:(idx + j)];
        }
        [catSource setShuffleOrder:shuffleOrder];
    }
    // Index the new audio sources.
    _indexedAudioSources = [[NSMutableArray alloc] init];
    [_audioSource buildSequence:_indexedAudioSources treeIndex:0];
    for (int i = 0; i < [_indexedAudioSources count]; i++) {
        IndexedAudioSource *audioSource = _indexedAudioSources[i];
        if (!audioSource.isAttached) {
            audioSource.playerItem.audioSource = audioSource;
            [self addItemObservers:audioSource.playerItem];
        }
    }
    [self updateOrder];
    if (_player.currentItem) {
        _index = [self indexForItem:(IndexedPlayerItem *)_player.currentItem];
    } else {
        _index = 0;
    }
    [self enqueueFrom:_index];
    // Notify each new IndexedAudioSource that it's been attached to the player.
    for (int i = 0; i < [_indexedAudioSources count]; i++) {
        if (!_indexedAudioSources[i].isAttached) {
            [_indexedAudioSources[i] attach:_player];
        }
    }
    [self broadcastPlaybackEvent];
}

// Untested
- (void)concatenatingRemoveRange:(NSString *)catId start:(int)start end:(int)end shuffleOrder:(NSArray<NSNumber *> *)shuffleOrder {
    // Find all duplicates of the identified ConcatenatingAudioSource.
    NSMutableArray *matches = [[NSMutableArray alloc] init];
    [_audioSource findById:catId matches:matches];
    // Remove range from each match.
    for (int i = 0; i < matches.count; i++) {
        ConcatenatingAudioSource *catSource = (ConcatenatingAudioSource *)matches[i];
        int endIndex = end >= 0 ? end : catSource.count;
        [catSource removeSourcesFromIndex:start toIndex:endIndex];
        [catSource setShuffleOrder:shuffleOrder];
    }
    // Re-index the remaining audio sources.
    NSArray<IndexedAudioSource *> *oldIndexedAudioSources = _indexedAudioSources;
    _indexedAudioSources = [[NSMutableArray alloc] init];
    [_audioSource buildSequence:_indexedAudioSources treeIndex:0];
    for (int i = 0, j = 0; i < _indexedAudioSources.count; i++, j++) {
        IndexedAudioSource *audioSource = _indexedAudioSources[i];
        while (audioSource != oldIndexedAudioSources[j]) {
            [self removeItemObservers:oldIndexedAudioSources[j].playerItem];
            if (oldIndexedAudioSources[j].playerItem2) {
                [self removeItemObservers:oldIndexedAudioSources[j].playerItem2];
            }
            if (j < _index) {
                _index--;
            } else if (j == _index) {
                // The currently playing item was removed.
            }
            j++;
        }
    }
    [self updateOrder];
    if (_index >= _indexedAudioSources.count) _index = (int)_indexedAudioSources.count - 1;
    if (_index < 0) _index = 0;
    [self enqueueFrom:_index];
    [self broadcastPlaybackEvent];
}

// Untested
- (void)concatenatingMove:(NSString *)catId currentIndex:(int)currentIndex newIndex:(int)newIndex shuffleOrder:(NSArray<NSNumber *> *)shuffleOrder {
    // Find all duplicates of the identified ConcatenatingAudioSource.
    NSMutableArray *matches = [[NSMutableArray alloc] init];
    [_audioSource findById:catId matches:matches];
    // Move range within each match.
    for (int i = 0; i < matches.count; i++) {
        ConcatenatingAudioSource *catSource = (ConcatenatingAudioSource *)matches[i];
        [catSource moveSourceFromIndex:currentIndex toIndex:newIndex];
        [catSource setShuffleOrder:shuffleOrder];
    }
    // Re-index the audio sources.
    _indexedAudioSources = [[NSMutableArray alloc] init];
    [_audioSource buildSequence:_indexedAudioSources treeIndex:0];
    [self updateOrder];
    [self enqueueFrom:[self indexForItem:(IndexedPlayerItem *)_player.currentItem]];
    [self broadcastPlaybackEvent];
}

- (FlutterError*)onListenWithArguments:(id)arguments eventSink:(FlutterEventSink)eventSink {
    _eventSink = eventSink;
    return nil;
}

- (FlutterError*)onCancelWithArguments:(id)arguments {
    _eventSink = nil;
    return nil;
}

- (void)checkForDiscontinuity {
    if (!_eventSink) return;
    if (!_playing || CMTIME_IS_VALID(_seekPos) || _processingState == completed) return;
    int position = [self getCurrentPosition];
    if (_processingState == buffering) {
        if (position > _lastPosition) {
            [self leaveBuffering:@"stall ended"];
            [self updatePosition];
            [self broadcastPlaybackEvent];
        }
    } else {
        long long now = (long long)([[NSDate date] timeIntervalSince1970] * 1000.0);
        long long timeSinceLastUpdate = now - _updateTime;
        long long expectedPosition = _updatePosition + (long long)(timeSinceLastUpdate * _player.rate);
        long long drift = position - expectedPosition;
        //NSLog(@"position: %d, drift: %lld", position, drift);
        // Update if we've drifted or just started observing
        if (_updateTime == 0L) {
            [self broadcastPlaybackEvent];
        } else if (drift < -100) {
            [self enterBuffering:@"stalling"];
            //NSLog(@"Drift: %lld", drift);
            [self updatePosition];
            [self broadcastPlaybackEvent];
        }
    }
    _lastPosition = position;
}

- (void)enterBuffering:(NSString *)reason {
    //NSLog(@"ENTER BUFFERING: %@", reason);
    _processingState = buffering;
}

- (void)leaveBuffering:(NSString *)reason {
    //NSLog(@"LEAVE BUFFERING: %@", reason);
    _processingState = ready;
}

- (void)broadcastPlaybackEvent {
    if (!_eventSink) return;
    _eventSink(@{
            @"processingState": @(_processingState),
            @"updatePosition": @((long long)1000 * _updatePosition),
            @"updateTime": @(_updateTime),
            // TODO: buffer position
            @"bufferedPosition": @((long long)1000 * _updatePosition),
            // TODO: Icy Metadata
            @"icyMetadata": (id)[NSNull null],
            @"duration": @((long long)1000 * [self getDuration]),
            @"currentIndex": @(_index),
    });
}

- (int)getCurrentPosition {
    if (_processingState == none || _processingState == loading) {
        return (int)(1000 * CMTimeGetSeconds(_initialPos));
    } else if (CMTIME_IS_VALID(_seekPos)) {
        return (int)(1000 * CMTimeGetSeconds(_seekPos));
    } else if (_indexedAudioSources && _indexedAudioSources.count > 0) {
        int ms = (int)(1000 * CMTimeGetSeconds(_indexedAudioSources[_index].position));
        if (ms < 0) ms = 0;
        return ms;
    } else {
        return 0;
    }
}

- (int)getBufferedPosition {
    if (_processingState == none || _processingState == loading) {
        return 0;
    } else if (_indexedAudioSources && _indexedAudioSources.count > 0) {
        int ms = (int)(1000 * CMTimeGetSeconds(_indexedAudioSources[_index].bufferedPosition));
        if (ms < 0) ms = 0;
        return ms;
    } else {
        return 0;
    }
}

- (int)getDuration {
    if (_processingState == none || _processingState == loading) {
        return -1;
    } else if (_indexedAudioSources && _indexedAudioSources.count > 0) {
        int v = (int)(1000 * CMTimeGetSeconds(_indexedAudioSources[_index].duration));
        return v;
    } else {
        return 0;
    }
}

- (void)removeItemObservers:(AVPlayerItem *)playerItem {
    [playerItem removeObserver:self forKeyPath:@"status"];
    [playerItem removeObserver:self forKeyPath:@"playbackBufferEmpty"];
    [playerItem removeObserver:self forKeyPath:@"playbackBufferFull"];
    [playerItem removeObserver:self forKeyPath:@"loadedTimeRanges"];
    //[playerItem removeObserver:self forKeyPath:@"playbackLikelyToKeepUp"];
    [[NSNotificationCenter defaultCenter] removeObserver:self name:AVPlayerItemDidPlayToEndTimeNotification object:playerItem];
    [[NSNotificationCenter defaultCenter] removeObserver:self name:AVPlayerItemFailedToPlayToEndTimeNotification object:playerItem];
    [[NSNotificationCenter defaultCenter] removeObserver:self name:AVPlayerItemPlaybackStalledNotification object:playerItem];
}

- (void)addItemObservers:(AVPlayerItem *)playerItem {
    // Get notified when the item is loaded or had an error loading
    [playerItem addObserver:self forKeyPath:@"status" options:NSKeyValueObservingOptionNew context:nil];
    // Get notified of the buffer state
    [playerItem addObserver:self forKeyPath:@"playbackBufferEmpty" options:NSKeyValueObservingOptionNew context:nil];
    [playerItem addObserver:self forKeyPath:@"playbackBufferFull" options:NSKeyValueObservingOptionNew context:nil];
    [playerItem addObserver:self forKeyPath:@"loadedTimeRanges" options:NSKeyValueObservingOptionNew context:nil];
    //[playerItem addObserver:self forKeyPath:@"playbackLikelyToKeepUp" options:NSKeyValueObservingOptionNew context:nil];
    // Get notified when playback has reached the end
    [[NSNotificationCenter defaultCenter] addObserver:self selector:@selector(onComplete:) name:AVPlayerItemDidPlayToEndTimeNotification object:playerItem];
    // Get notified when playback stops due to a failure (currently unused)
    [[NSNotificationCenter defaultCenter] addObserver:self selector:@selector(onFailToComplete:) name:AVPlayerItemFailedToPlayToEndTimeNotification object:playerItem];
    // Get notified when playback stalls (currently unused)
    [[NSNotificationCenter defaultCenter] addObserver:self selector:@selector(onItemStalled:) name:AVPlayerItemPlaybackStalledNotification object:playerItem];
}

- (NSMutableArray<AudioSource *> *)decodeAudioSources:(NSArray *)data {
    NSMutableArray<AudioSource *> *array = (NSMutableArray<AudioSource *> *)[[NSMutableArray alloc] init];
    for (int i = 0; i < [data count]; i++) {
        AudioSource *source = [self decodeAudioSource:data[i]];
        [array addObject:source];
    }
    return array;
}

- (AudioSource *)decodeAudioSource:(NSDictionary *)data {
    NSString *type = data[@"type"];
    if ([@"progressive" isEqualToString:type]) {
        return [[UriAudioSource alloc] initWithId:data[@"id"] uri:data[@"uri"]];
    } else if ([@"dash" isEqualToString:type]) {
        return [[UriAudioSource alloc] initWithId:data[@"id"] uri:data[@"uri"]];
    } else if ([@"hls" isEqualToString:type]) {
        return [[UriAudioSource alloc] initWithId:data[@"id"] uri:data[@"uri"]];
    } else if ([@"concatenating" isEqualToString:type]) {
        return [[ConcatenatingAudioSource alloc] initWithId:data[@"id"]
                                               audioSources:[self decodeAudioSources:data[@"children"]]
                                               shuffleOrder:(NSArray<NSNumber *> *)data[@"shuffleOrder"]];
    } else if ([@"clipping" isEqualToString:type]) {
        return [[ClippingAudioSource alloc] initWithId:data[@"id"]
                                           audioSource:(UriAudioSource *)[self decodeAudioSource:data[@"child"]]
                                                 start:data[@"start"]
                                                   end:data[@"end"]];
    } else if ([@"looping" isEqualToString:type]) {
        NSMutableArray *childSources = [NSMutableArray new];
        int count = [data[@"count"] intValue];
        for (int i = 0; i < count; i++) {
            [childSources addObject:[self decodeAudioSource:data[@"child"]]];
        }
        return [[LoopingAudioSource alloc] initWithId:data[@"id"] audioSources:childSources];
    } else {
        return nil;
    }
}

- (void)enqueueFrom:(int)index {
    //NSLog(@"### enqueueFrom:%d", index);
    _index = index;

    // Update the queue while keeping the currently playing item untouched.

    /* NSLog(@"before reorder: _player.items.count: ", _player.items.count); */
    /* [self dumpQueue]; */

    // First, remove all _player items except for the currently playing one (if any).
    IndexedPlayerItem *oldItem = (IndexedPlayerItem *)_player.currentItem;
    IndexedPlayerItem *existingItem = nil;
    IndexedPlayerItem *newItem = _indexedAudioSources.count > 0 ? _indexedAudioSources[_index].playerItem : nil;
    NSArray *oldPlayerItems = [NSArray arrayWithArray:_player.items];
    // In the first pass, preserve the old and new items.
    for (int i = 0; i < oldPlayerItems.count; i++) {
        if (oldPlayerItems[i] == newItem) {
            // Preserve and tag new item if it is already in the queue.
            existingItem = oldPlayerItems[i];
            //NSLog(@"Preserving existing item %d", [self indexForItem:existingItem]);
        } else if (oldPlayerItems[i] == oldItem) {
            //NSLog(@"Preserving old item %d", [self indexForItem:oldItem]);
            // Temporarily preserve old item, just to avoid jumping to
            // intermediate queue positions unnecessarily. We only want to jump
            // once to _index.
        } else {
            //NSLog(@"Removing item %d", [self indexForItem:oldPlayerItems[i]]);
            [_player removeItem:oldPlayerItems[i]];
        }
    }
    // In the second pass, remove the old item (if different from new item).
    if (oldItem && newItem != oldItem) {
        //NSLog(@"removing old item %d", [self indexForItem:oldItem]);
        [_player removeItem:oldItem];
    }

    /* NSLog(@"inter order: _player.items.count: ", _player.items.count); */
    /* [self dumpQueue]; */

    // Regenerate queue
    if (!existingItem || _loopMode != loopOne) {
        BOOL include = NO;
        for (int i = 0; i < [_order count]; i++) {
            int si = [_order[i] intValue];
            if (si == _index) include = YES;
            if (include && _indexedAudioSources[si].playerItem != existingItem) {
                //NSLog(@"inserting item %d", si);
                [_player insertItem:_indexedAudioSources[si].playerItem afterItem:nil];
                if (_loopMode == loopOne) {
                    // We only want one item in the queue.
                    break;
                }
            }
        }
    }

    // Add next loop item if we're looping
    if (_loopMode == loopAll) {
        int si = [_order[0] intValue];
        //NSLog(@"### add loop item:%d", si);
        if (!_indexedAudioSources[si].playerItem2) {
            [_indexedAudioSources[si] preparePlayerItem2];
            [self addItemObservers:_indexedAudioSources[si].playerItem2];
        }
        [_player insertItem:_indexedAudioSources[si].playerItem2 afterItem:nil];
    } else if (_loopMode == loopOne) {
        //NSLog(@"### add loop item:%d", _index);
        if (!_indexedAudioSources[_index].playerItem2) {
            [_indexedAudioSources[_index] preparePlayerItem2];
            [self addItemObservers:_indexedAudioSources[_index].playerItem2];
        }
        [_player insertItem:_indexedAudioSources[_index].playerItem2 afterItem:nil];
    }

    /* NSLog(@"after reorder: _player.items.count: ", _player.items.count); */
    /* [self dumpQueue]; */

    if (_processingState != loading && oldItem != newItem) {
        // || !_player.currentItem.playbackLikelyToKeepUp;
        if (_player.currentItem.playbackBufferEmpty) {
            [self enterBuffering:@"enqueueFrom playbackBufferEmpty"];
        } else {
            [self leaveBuffering:@"enqueueFrom !playbackBufferEmpty"];
        }
        [self updatePosition];
    }

    [self updateEndAction];
}

- (void)updatePosition {
    _updatePosition = [self getCurrentPosition];
    _updateTime = (long long)([[NSDate date] timeIntervalSince1970] * 1000.0);
}

- (void)load:(NSDictionary *)source initialPosition:(CMTime)initialPosition initialIndex:(NSNumber *)initialIndex result:(FlutterResult)result {
    if (_playing) {
        [_player pause];
    }
    if (_processingState == loading) {
        [self abortExistingConnection];
    }
    _initialPos = initialPosition;
    _loadResult = result;
    _index = (initialIndex != (id)[NSNull null]) ? [initialIndex intValue] : 0;
    _processingState = loading;
    [self updatePosition];
    [self broadcastPlaybackEvent];
    // Remove previous observers
    if (_indexedAudioSources) {
        for (int i = 0; i < [_indexedAudioSources count]; i++) {
            [self removeItemObservers:_indexedAudioSources[i].playerItem];
            if (_indexedAudioSources[i].playerItem2) {
                [self removeItemObservers:_indexedAudioSources[i].playerItem2];
            }
        }
    }
    // Decode audio source
    if (_audioSource && [@"clipping" isEqualToString:source[@"type"]]) {
        // Check if we're clipping an audio source that was previously loaded.
        UriAudioSource *child = nil;
        if ([_audioSource isKindOfClass:[ClippingAudioSource class]]) {
            ClippingAudioSource *clipper = (ClippingAudioSource *)_audioSource;
            child = clipper.audioSource;
        } else if ([_audioSource isKindOfClass:[UriAudioSource class]]) {
            child = (UriAudioSource *)_audioSource;
        }
        if (child) {
            _audioSource = [[ClippingAudioSource alloc] initWithId:source[@"id"]
                                                       audioSource:child
                                                             start:source[@"start"]
                                                               end:source[@"end"]];
        } else {
            _audioSource = [self decodeAudioSource:source];
        }
    } else {
        _audioSource = [self decodeAudioSource:source];
    }
    _indexedAudioSources = [[NSMutableArray alloc] init];
    [_audioSource buildSequence:_indexedAudioSources treeIndex:0];
    for (int i = 0; i < [_indexedAudioSources count]; i++) {
        IndexedAudioSource *source = _indexedAudioSources[i];
        [self addItemObservers:source.playerItem];
        source.playerItem.audioSource = source;
    }
    [self updateOrder];
    // Set up an empty player
    if (!_player) {
        _player = [[AVQueuePlayer alloc] initWithItems:@[]];
        if (@available(macOS 10.12, iOS 10.0, *)) {
            _player.automaticallyWaitsToMinimizeStalling = _automaticallyWaitsToMinimizeStalling;
            // TODO: Remove these observers in dispose.
            [_player addObserver:self
                      forKeyPath:@"timeControlStatus"
                         options:NSKeyValueObservingOptionNew
                         context:nil];
        }
        [_player addObserver:self
                  forKeyPath:@"currentItem"
                     options:NSKeyValueObservingOptionNew
                     context:nil];
        // TODO: learn about the different ways to define weakSelf.
        //__weak __typeof__(self) weakSelf = self;
        //typeof(self) __weak weakSelf = self;
        __unsafe_unretained typeof(self) weakSelf = self;
        if (@available(macOS 10.12, iOS 10.0, *)) {}
        else {
            _timeObserver = [_player addPeriodicTimeObserverForInterval:CMTimeMake(200, 1000)
                                                                  queue:nil
                                                             usingBlock:^(CMTime time) {
                                                                 [weakSelf checkForDiscontinuity];
                                                             }
            ];
        }
    }
    // Initialise the AVQueuePlayer with items.
    [self enqueueFrom:_index];
    // Notify each IndexedAudioSource that it's been attached to the player.
    for (int i = 0; i < [_indexedAudioSources count]; i++) {
        [_indexedAudioSources[i] attach:_player];
    }

    if (_player.currentItem.status == AVPlayerItemStatusReadyToPlay) {
        _loadResult(@{@"duration": @((long long)1000 * [self getDuration])});
        _loadResult = nil;
    } else {
        // We send result after the playerItem is ready in observeValueForKeyPath.
    }
    if (_playing) {
        _player.rate = _speed;
    }
    [self broadcastPlaybackEvent];
    /* NSLog(@"load:"); */
    /* for (int i = 0; i < [_indexedAudioSources count]; i++) { */
    /*     NSLog(@"- %@", _indexedAudioSources[i].sourceId); */
    /* } */
}

- (void)updateOrder {
    _orderInv = [NSMutableArray arrayWithCapacity:[_indexedAudioSources count]];
    for (int i = 0; i < [_indexedAudioSources count]; i++) {
        [_orderInv addObject:@(0)];
    }
    if (_shuffleModeEnabled) {
        _order = [_audioSource getShuffleIndices];
    } else {
        NSMutableArray *order = [[NSMutableArray alloc] init];
        for (int i = 0; i < [_indexedAudioSources count]; i++) {
            [order addObject:@(i)];
        }
        _order = order;
    }
    for (int i = 0; i < [_indexedAudioSources count]; i++) {
        _orderInv[[_order[i] intValue]] = @(i);
    }
}

- (void)onItemStalled:(NSNotification *)notification {
    //IndexedPlayerItem *playerItem = (IndexedPlayerItem *)notification.object;
    //NSLog(@"onItemStalled");
}

- (void)onFailToComplete:(NSNotification *)notification {
    //IndexedPlayerItem *playerItem = (IndexedPlayerItem *)notification.object;
    //NSLog(@"onFailToComplete");
}

- (void)onComplete:(NSNotification *)notification {
<<<<<<< HEAD
    //NSLog(@"onComplete");
=======
    NSLog(@"onComplete");

    IndexedPlayerItem *endedPlayerItem = (IndexedPlayerItem *)notification.object;
    IndexedAudioSource *endedSource = endedPlayerItem.audioSource;

>>>>>>> 787370f4
    if (_loopMode == loopOne) {
        [endedSource seek:kCMTimeZero];
        _justAdvanced = YES;
    } else if (_loopMode == loopAll) {
        [endedSource seek:kCMTimeZero];
        _index = [_order[([_orderInv[_index] intValue] + 1) % _order.count] intValue];
        [self broadcastPlaybackEvent];
        _justAdvanced = YES;
    } else if ([_orderInv[_index] intValue] + 1 < [_order count]) {
        [endedSource seek:kCMTimeZero];
        _index++;
        [self updateEndAction];
        [self broadcastPlaybackEvent];
        _justAdvanced = YES;
    } else {
<<<<<<< HEAD
        IndexedPlayerItem *endedPlayerItem = (IndexedPlayerItem *)notification.object;
        IndexedAudioSource *endedSource = endedPlayerItem.audioSource;

        if ([_orderInv[_index] intValue] + 1 < [_order count]) {
            // When an item ends, seek back to its beginning.
            [endedSource seek:kCMTimeZero];
            // account for automatic move to next item
            _index = [_order[[_orderInv[_index] intValue] + 1] intValue];
            //NSLog(@"advance to next: index = %d", _index);
            [self updateEndAction];
            [self broadcastPlaybackEvent];
        } else {
            // reached end of playlist
            if (_loopMode == loopAll) {
                //NSLog(@"Loop back to first item");
                // Loop back to the beginning
                // TODO: Currently there will be a gap at the loop point.
                // Maybe we can do something clever by temporarily adding the
                // first playlist item at the end of the queue, although this
                // will affect any code that assumes the queue always
                // corresponds to a contiguous region of the indexed audio
                // sources.
                // For now we just do a seek back to the start.
                if ([_order count] == 1) {
                    __weak __typeof__(self) weakSelf = self;
                    [self seek:kCMTimeZero index:_order[0] completionHandler:^(BOOL finished) {
                        // XXX: Necessary?
                        [weakSelf play];
                    }];
                } else {
                    // When an item ends, seek back to its beginning.
                    [endedSource seek:kCMTimeZero];
                    __weak __typeof__(self) weakSelf = self;
                    [self seek:kCMTimeZero index:_order[0] completionHandler:^(BOOL finished) {
                        // XXX: Necessary?
                        [weakSelf play];
                    }];
                }
            } else {
                [self complete];
            }
        }
=======
        // reached end of playlist
        [self complete];
>>>>>>> 787370f4
    }
}

- (void)observeValueForKeyPath:(NSString *)keyPath
                      ofObject:(id)object
                        change:(NSDictionary<NSString *,id> *)change
                       context:(void *)context {

    if ([keyPath isEqualToString:@"status"]) {
        IndexedPlayerItem *playerItem = (IndexedPlayerItem *)object;
        AVPlayerItemStatus status = AVPlayerItemStatusUnknown;
        NSNumber *statusNumber = change[NSKeyValueChangeNewKey];
        if ([statusNumber isKindOfClass:[NSNumber class]]) {
            status = statusNumber.intValue;
        }
        [playerItem.audioSource onStatusChanged:status];
        switch (status) {
            case AVPlayerItemStatusReadyToPlay: {
                if (playerItem != _player.currentItem) return;
                // Detect buffering in different ways depending on whether we're playing
                if (_playing) {
                    if (@available(macOS 10.12, iOS 10.0, *)) {
                        if (_player.timeControlStatus == AVPlayerTimeControlStatusWaitingToPlayAtSpecifiedRate) {
                            [self enterBuffering:@"ready to play: playing, waitingToPlay"];
                        } else {
                            [self leaveBuffering:@"ready to play: playing, !waitingToPlay"];
                        }
                        [self updatePosition];
                    } else {
                        // If this happens when we're playing, check whether buffer is confirmed
                        if (_bufferUnconfirmed && !_player.currentItem.playbackBufferFull) {
                            // Stay in bufering - XXX Test
                            [self enterBuffering:@"ready to play: playing, bufferUnconfirmed && !playbackBufferFull"];
                        } else {
                            if (_player.currentItem.playbackBufferEmpty) {
                                // !_player.currentItem.playbackLikelyToKeepUp;
                                [self enterBuffering:@"ready to play: playing, playbackBufferEmpty"];
                            } else {
                                [self leaveBuffering:@"ready to play: playing, !playbackBufferEmpty"];
                            }
                            [self updatePosition];
                        }
                    }
                } else {
                    if (_player.currentItem.playbackBufferEmpty) {
                        [self enterBuffering:@"ready to play: !playing, playbackBufferEmpty"];
                        // || !_player.currentItem.playbackLikelyToKeepUp;
                    } else {
                        [self leaveBuffering:@"ready to play: !playing, !playbackBufferEmpty"];
                    }
                    [self updatePosition];
                }
                [self broadcastPlaybackEvent];
                if (_loadResult) {
                    _loadResult(@{@"duration": @((long long)1000 * [self getDuration])});
                    _loadResult = nil;
                }
                if (CMTIME_IS_VALID(_initialPos) && CMTIME_COMPARE_INLINE(_initialPos, >, kCMTimeZero)) {
                    __weak __typeof__(self) weakSelf = self;
                    [playerItem.audioSource seek:_initialPos completionHandler:^(BOOL finished) {
                        [weakSelf updatePosition];
                        [weakSelf broadcastPlaybackEvent];
                    }];
                    _initialPos = kCMTimeZero;
                }
                break;
            }
            case AVPlayerItemStatusFailed: {
                //NSLog(@"AVPlayerItemStatusFailed");
                [self sendErrorForItem:playerItem];
                break;
            }
            case AVPlayerItemStatusUnknown:
                break;
        }
    } else if ([keyPath isEqualToString:@"playbackBufferEmpty"] || [keyPath isEqualToString:@"playbackBufferFull"]) {
        // Use these values to detect buffering.
        IndexedPlayerItem *playerItem = (IndexedPlayerItem *)object;
        if (playerItem != _player.currentItem) return;
        // If there's a seek in progress, these values are unreliable
        if (CMTIME_IS_VALID(_seekPos)) return;
        // Detect buffering in different ways depending on whether we're playing
        if (_playing) {
            if (@available(macOS 10.12, iOS 10.0, *)) {
                // We handle this with timeControlStatus instead.
            } else {
                if (_bufferUnconfirmed && playerItem.playbackBufferFull) {
                    _bufferUnconfirmed = NO;
                    [self leaveBuffering:@"playing, _bufferUnconfirmed && playbackBufferFull"];
                    [self updatePosition];
                    //NSLog(@"Buffering confirmed! leaving buffering");
                    [self broadcastPlaybackEvent];
                }
            }
        } else {
            if (playerItem.playbackBufferEmpty) {
                [self enterBuffering:@"!playing, playbackBufferEmpty"];
                [self updatePosition];
                [self broadcastPlaybackEvent];
            } else if (!playerItem.playbackBufferEmpty || playerItem.playbackBufferFull) {
                _processingState = ready;
                [self leaveBuffering:@"!playing, !playbackBufferEmpty || playbackBufferFull"];
                [self updatePosition];
                [self broadcastPlaybackEvent];
            }
        }
    /* } else if ([keyPath isEqualToString:@"playbackLikelyToKeepUp"]) { */
    } else if ([keyPath isEqualToString:@"timeControlStatus"]) {
        if (@available(macOS 10.12, iOS 10.0, *)) {
            AVPlayerTimeControlStatus status = AVPlayerTimeControlStatusPaused;
            NSNumber *statusNumber = change[NSKeyValueChangeNewKey];
            if ([statusNumber isKindOfClass:[NSNumber class]]) {
                status = statusNumber.intValue;
            }
            switch (status) {
                case AVPlayerTimeControlStatusPaused:
                    //NSLog(@"AVPlayerTimeControlStatusPaused");
                    break;
                case AVPlayerTimeControlStatusWaitingToPlayAtSpecifiedRate:
                    //NSLog(@"AVPlayerTimeControlStatusWaitingToPlayAtSpecifiedRate");
                    if (_processingState != completed) {
                        [self enterBuffering:@"timeControlStatus"];
                        [self updatePosition];
                        [self broadcastPlaybackEvent];
                    } else {
                        //NSLog(@"Ignoring wait signal because we reached the end");
                    }
                    break;
                case AVPlayerTimeControlStatusPlaying:
                    [self leaveBuffering:@"timeControlStatus"];
                    [self updatePosition];
                    [self broadcastPlaybackEvent];
                    break;
            }
        }
    } else if ([keyPath isEqualToString:@"currentItem"] && _player.currentItem) {
        IndexedPlayerItem *playerItem = (IndexedPlayerItem *)change[NSKeyValueChangeNewKey];
        //IndexedPlayerItem *oldPlayerItem = (IndexedPlayerItem *)change[NSKeyValueChangeOldKey];
        if (playerItem.status == AVPlayerItemStatusFailed) {
            if ([_orderInv[_index] intValue] + 1 < [_order count]) {
                // account for automatic move to next item
                _index = [_order[[_orderInv[_index] intValue] + 1] intValue];
                //NSLog(@"advance to next on error: index = %d", _index);
                [self updateEndAction];
                [self broadcastPlaybackEvent];
            } else {
                //NSLog(@"error on last item");
            }
            return;
        } else {
            int expectedIndex = [self indexForItem:playerItem];
            if (_index != expectedIndex) {
                // AVQueuePlayer will sometimes skip over error items without
                // notifying this observer.
                //NSLog(@"Queue change detected. Adjusting index from %d -> %d", _index, expectedIndex);
                _index = expectedIndex;
                [self updateEndAction];
                [self broadcastPlaybackEvent];
            }
        }
        //NSLog(@"currentItem changed. _index=%d", _index);
        _bufferUnconfirmed = YES;
        // If we've skipped or transitioned to a new item and we're not
        // currently in the middle of a seek
        /* if (CMTIME_IS_INVALID(_seekPos) && playerItem.status == AVPlayerItemStatusReadyToPlay) { */
        /*     [self updatePosition]; */
        /*     IndexedAudioSource *source = playerItem.audioSource; */
        /*     // We should already be at position zero but for */
        /*     // ClippingAudioSource it might be off by some milliseconds so we */
        /*     // consider anything <= 100 as close enough. */
        /*     if ((int)(1000 * CMTimeGetSeconds(source.position)) > 100) { */
        /*         NSLog(@"On currentItem change, seeking back to zero"); */
        /*         BOOL shouldResumePlayback = NO; */
        /*         AVPlayerActionAtItemEnd originalEndAction = _player.actionAtItemEnd; */
        /*         if (_playing && CMTimeGetSeconds(CMTimeSubtract(source.position, source.duration)) >= 0) { */
        /*             NSLog(@"Need to pause while rewinding because we're at the end"); */
        /*             shouldResumePlayback = YES; */
        /*             _player.actionAtItemEnd = AVPlayerActionAtItemEndPause; */
        /*             [_player pause]; */
        /*         } */
        /*         [self enterBuffering:@"currentItem changed, seeking"]; */
        /*         [self updatePosition]; */
        /*         [self broadcastPlaybackEvent]; */
        /*         __weak __typeof__(self) weakSelf = self; */
        /*         [source seek:kCMTimeZero completionHandler:^(BOOL finished) { */
        /*             [weakSelf leaveBuffering:@"currentItem changed, finished seek"]; */
        /*             [weakSelf updatePosition]; */
        /*             [weakSelf broadcastPlaybackEvent]; */
        /*             if (shouldResumePlayback) { */
        /*                 weakSelf.player.actionAtItemEnd = originalEndAction; */
        /*                 // TODO: This logic is almost duplicated in seek. See if we can reuse this code. */
        /*                 weakSelf.player.rate = weakSelf.speed; */
        /*             } */
        /*         }]; */
        /*     } else { */
        /*         // Already at zero, no need to seek. */
        /*     } */
        /* } */

        if (_justAdvanced) {
            IndexedAudioSource *audioSource = playerItem.audioSource;
            if (_loopMode == loopOne) {
                [audioSource flip];
                [self enqueueFrom:_index];
            } else if (_loopMode == loopAll) {
                if (_index == [_order[0] intValue] && playerItem == audioSource.playerItem2) {
                    [audioSource flip];
                    [self enqueueFrom:_index];
                } else {
                    [self updateEndAction];
                }
            }
            _justAdvanced = NO;
        }
    } else if ([keyPath isEqualToString:@"loadedTimeRanges"]) {
        IndexedPlayerItem *playerItem = (IndexedPlayerItem *)object;
        if (playerItem != _player.currentItem) return;
        int pos = [self getBufferedPosition];
        if (pos != _bufferedPosition) {
            _bufferedPosition = pos;
            [self broadcastPlaybackEvent];
        }
    }
}

- (void)sendErrorForItem:(IndexedPlayerItem *)playerItem {
    FlutterError *flutterError = [FlutterError errorWithCode:[NSString stringWithFormat:@"%d", (int)playerItem.error.code]
                                                     message:playerItem.error.localizedDescription
                                                     details:nil];
    [self sendError:flutterError playerItem:playerItem];
}

- (void)sendError:(FlutterError *)flutterError playerItem:(IndexedPlayerItem *)playerItem {
    //NSLog(@"sendError");
    if (_loadResult && playerItem == _player.currentItem) {
        _loadResult(flutterError);
        _loadResult = nil;
    }
    if (_eventSink) {
        // Broadcast all errors even if they aren't on the current item.
        _eventSink(flutterError);
    }
}

- (void)abortExistingConnection {
    FlutterError *flutterError = [FlutterError errorWithCode:@"abort"
                                                     message:@"Connection aborted"
                                                     details:nil];
    [self sendError:flutterError playerItem:nil];
}

- (int)indexForItem:(IndexedPlayerItem *)playerItem {
    for (int i = 0; i < _indexedAudioSources.count; i++) {
        if (_indexedAudioSources[i].playerItem == playerItem || _indexedAudioSources[i].playerItem2 == playerItem) {
            return i;
        }
    }
    return -1;
}

- (void)play {
    [self play:nil];
}

- (void)play:(FlutterResult)result {
    if (_playing) {
        if (result) {
            result(@{});
        }
        return;
    }
    if (result) {
        if (_playResult) {
            //NSLog(@"INTERRUPTING PLAY");
            _playResult(@{});
        }
        _playResult = result;
    }
    _playing = YES;
    _player.rate = _speed;
    [self updatePosition];
    if (@available(macOS 10.12, iOS 10.0, *)) {}
    else {
        if (_bufferUnconfirmed && !_player.currentItem.playbackBufferFull) {
            [self enterBuffering:@"play, _bufferUnconfirmed && !playbackBufferFull"];
            [self broadcastPlaybackEvent];
        }
    }
}

- (void)pause {
    if (!_playing) return;
    _playing = NO;
    [_player pause];
    [self updatePosition];
    [self broadcastPlaybackEvent];
    if (_playResult) {
        //NSLog(@"PLAY FINISHED DUE TO PAUSE");
        _playResult(@{});
        _playResult = nil;
    }
}

- (void)complete {
    [self updatePosition];
    _processingState = completed;
    [self broadcastPlaybackEvent];
    if (_playResult) {
        //NSLog(@"PLAY FINISHED DUE TO COMPLETE");
        _playResult(@{});
        _playResult = nil;
    }
}

- (void)setVolume:(float)volume {
    [_player setVolume:volume];
}

- (void)setSpeed:(float)speed {
    // NOTE: We ideally should check _player.currentItem.canPlaySlowForward and
    // canPlayFastForward, but these properties are unreliable and the official
    // documentation is unclear and contradictory.
    //
    // Source #1:
    // https://developer.apple.com/documentation/avfoundation/avplayer/1388846-rate?language=objc
    //
    //     Rates other than 0.0 and 1.0 can be used if the associated player
    //     item returns YES for the AVPlayerItem properties canPlaySlowForward
    //     or canPlayFastForward.
    //
    // Source #2:
    // https://developer.apple.com/library/archive/qa/qa1772/_index.html
    //
    //     An AVPlayerItem whose status property equals
    //     AVPlayerItemStatusReadyToPlay can be played at rates between 1.0 and
    //     2.0, inclusive, even if AVPlayerItem.canPlayFastForward is NO.
    //     AVPlayerItem.canPlayFastForward indicates whether the item can be
    //     played at rates greater than 2.0.
    //
    // But in practice, it appears that even if AVPlayerItem.canPlayFastForward
    // is NO, rates greater than 2.0 still work sometimes.
    //
    // So for now, we just let the app pass in any speed and hope for the best.
    // There is no way to reliably query whether the requested speed is
    // supported.
    _speed = speed;
    if (_playing) {
        _player.rate = speed;
    }
    [self updatePosition];
}

- (void)setLoopMode:(int)loopMode {
    if (loopMode == _loopMode) return;
    _loopMode = loopMode;
    [self enqueueFrom:_index];
}

- (void)updateEndAction {
    // Should be called in the following situations:
    // - when the audio source changes
    // - when _index changes
    // - when the loop mode changes.
    // - when the shuffle order changes. (TODO)
    // - when the shuffle mode changes.
    if (!_player) return;
    if (_audioSource && (_loopMode != loopOff || [_orderInv[_index] intValue] + 1 < [_order count])) {
        _player.actionAtItemEnd = AVPlayerActionAtItemEndAdvance;
    } else {
        _player.actionAtItemEnd = AVPlayerActionAtItemEndPause; // AVPlayerActionAtItemEndNone
    }
}

- (void)setShuffleModeEnabled:(BOOL)shuffleModeEnabled {
    //NSLog(@"setShuffleModeEnabled: %d", shuffleModeEnabled);
    _shuffleModeEnabled = shuffleModeEnabled;
    if (!_audioSource) return;

    [self updateOrder];

    [self enqueueFrom:_index];
}

- (void)setShuffleOrder:(NSDictionary *)dict {
    // TODO: update order and enqueue.
    [_audioSource decodeShuffleOrder:dict];
}

- (void)dumpQueue {
    for (int i = 0; i < _player.items.count; i++) {
        IndexedPlayerItem *playerItem = (IndexedPlayerItem *)_player.items[i];
        int j = [self indexForItem:playerItem];
        NSLog(@"- %d", j);
    }
}

- (void)setAutomaticallyWaitsToMinimizeStalling:(bool)automaticallyWaitsToMinimizeStalling {
    _automaticallyWaitsToMinimizeStalling = automaticallyWaitsToMinimizeStalling;
    if (@available(macOS 10.12, iOS 10.0, *)) {
        if(_player) {
            _player.automaticallyWaitsToMinimizeStalling = automaticallyWaitsToMinimizeStalling;
        }
    }
}

- (void)seek:(CMTime)position index:(NSNumber *)newIndex completionHandler:(void (^)(BOOL))completionHandler {
    if (_processingState == none || _processingState == loading) {
        if (completionHandler) {
            completionHandler(NO);
        }
        return;
    }
    int index = _index;
    if (newIndex != (id)[NSNull null]) {
        index = [newIndex intValue];
    }
    if (index != _index) {
        // Jump to a new item
        /* if (_playing && index == _index + 1) { */
        /*     // Special case for jumping to the very next item */
        /*     NSLog(@"seek to next item: %d -> %d", _index, index); */
        /*     [_indexedAudioSources[_index] seek:kCMTimeZero]; */
        /*     _index = index; */
        /*     [_player advanceToNextItem]; */
        /*     [self broadcastPlaybackEvent]; */
        /* } else */
        {
            // Jump to a distant item
            //NSLog(@"seek# jump to distant item: %d -> %d", _index, index);
            if (_playing) {
                [_player pause];
            }
            [_indexedAudioSources[_index] seek:kCMTimeZero];
            // The "currentItem" key observer will respect that a seek is already in progress
            _seekPos = position;
            [self updatePosition];
            [self enqueueFrom:index];
            IndexedAudioSource *source = _indexedAudioSources[_index];
            if (abs((int)(1000 * CMTimeGetSeconds(CMTimeSubtract(source.position, position)))) > 100) {
                [self enterBuffering:@"seek to index"];
                [self updatePosition];
                [self broadcastPlaybackEvent];
                [source seek:position completionHandler:^(BOOL finished) {
                    if (@available(macOS 10.12, iOS 10.0, *)) {
                        if (self->_playing) {
                            // Handled by timeControlStatus
                        } else {
                            if (self->_bufferUnconfirmed && !self->_player.currentItem.playbackBufferFull) {
                                // Stay in buffering
                            } else if (source.playerItem.status == AVPlayerItemStatusReadyToPlay) {
                                [self leaveBuffering:@"seek to index finished, (!bufferUnconfirmed || playbackBufferFull) && ready to play"];
                                [self updatePosition];
                                [self broadcastPlaybackEvent];
                            }
                        }
                    } else {
                        if (self->_bufferUnconfirmed && !self->_player.currentItem.playbackBufferFull) {
                            // Stay in buffering
                        } else if (source.playerItem.status == AVPlayerItemStatusReadyToPlay) {
                            [self leaveBuffering:@"seek to index finished, (!bufferUnconfirmed || playbackBufferFull) && ready to play"];
                            [self updatePosition];
                            [self broadcastPlaybackEvent];
                        }
                    }
                    if (self->_playing) {
                        self->_player.rate = self->_speed;
                    }
                    self->_seekPos = kCMTimeInvalid;
                    [self broadcastPlaybackEvent];
                    if (completionHandler) {
                        completionHandler(finished);
                    }
                }];
            } else {
                _seekPos = kCMTimeInvalid;
                if (_playing) {
                    if (@available(iOS 10.0, *)) {
                        // NOTE: Re-enable this line only after figuring out
                        // how to detect buffering when buffered audio is not
                        // immediately available.
                        //[_player playImmediatelyAtRate:_speed];
                        _player.rate = _speed;
                    } else {
                        _player.rate = _speed;
                    }
                }
            }
        }
    } else {
        // Seek within an item
        if (_playing) {
            [_player pause];
        }
        _seekPos = position;
        //NSLog(@"seek. enter buffering. pos = %d", (int)(1000*CMTimeGetSeconds(_indexedAudioSources[_index].position)));
        // TODO: Move this into a separate method so it can also
        // be used in skip.
        [self enterBuffering:@"seek"];
        [self updatePosition];
        [self broadcastPlaybackEvent];
        [_indexedAudioSources[_index] seek:position completionHandler:^(BOOL finished) {
            [self updatePosition];
            if (self->_playing) {
                // If playing, buffering will be detected either by:
                // 1. checkForDiscontinuity
                // 2. timeControlStatus
                if (@available(iOS 10.0, *)) {
                    // NOTE: Re-enable this line only after figuring out how to
                    // detect buffering when buffered audio is not immediately
                    // available.
                    //[_player playImmediatelyAtRate:_speed];
                    self->_player.rate = self->_speed;
                } else {
                    self->_player.rate = self->_speed;
                }
            } else {
                // If not playing, there is no reliable way to detect
                // when buffering has completed, so we use
                // !playbackBufferEmpty. Although this always seems to
                // be full even right after a seek.
                if (self->_player.currentItem.playbackBufferEmpty) {
                    [self enterBuffering:@"seek finished, playbackBufferEmpty"];
                } else {
                    [self leaveBuffering:@"seek finished, !playbackBufferEmpty"];
                }
                [self updatePosition];
                if (self->_processingState != buffering) {
                    [self broadcastPlaybackEvent];
                }
            }
            self->_seekPos = kCMTimeInvalid;
            [self broadcastPlaybackEvent];
            if (completionHandler) {
                completionHandler(finished);
            }
        }];
    }
}

- (void)dispose {
    if (!_player) return;
    if (_processingState != none) {
        [_player pause];
        _processingState = none;
        // If used just before destroying the current FlutterEngine, this will result in:
        // NSInternalInconsistencyException: 'Sending a message before the FlutterEngine has been run.'
        //[self broadcastPlaybackEvent];
    }
    if (_timeObserver) {
        [_player removeTimeObserver:_timeObserver];
        _timeObserver = 0;
    }
    if (_indexedAudioSources) {
        for (int i = 0; i < [_indexedAudioSources count]; i++) {
            [self removeItemObservers:_indexedAudioSources[i].playerItem];
            if (_indexedAudioSources[i].playerItem2) {
                [self removeItemObservers:_indexedAudioSources[i].playerItem2];
            }
        }
        _indexedAudioSources = nil;
    }
    _audioSource = nil;
    if (_player) {
        [_player removeObserver:self forKeyPath:@"currentItem"];
        if (@available(macOS 10.12, iOS 10.0, *)) {
            [_player removeObserver:self forKeyPath:@"timeControlStatus"];
        }
        _player = nil;
    }
    // Untested:
    [_eventChannel setStreamHandler:nil];
    [_methodChannel setMethodCallHandler:nil];
}

@end<|MERGE_RESOLUTION|>--- conflicted
+++ resolved
@@ -641,15 +641,11 @@
 }
 
 - (void)onComplete:(NSNotification *)notification {
-<<<<<<< HEAD
     //NSLog(@"onComplete");
-=======
-    NSLog(@"onComplete");
 
     IndexedPlayerItem *endedPlayerItem = (IndexedPlayerItem *)notification.object;
     IndexedAudioSource *endedSource = endedPlayerItem.audioSource;
 
->>>>>>> 787370f4
     if (_loopMode == loopOne) {
         [endedSource seek:kCMTimeZero];
         _justAdvanced = YES;
@@ -665,53 +661,8 @@
         [self broadcastPlaybackEvent];
         _justAdvanced = YES;
     } else {
-<<<<<<< HEAD
-        IndexedPlayerItem *endedPlayerItem = (IndexedPlayerItem *)notification.object;
-        IndexedAudioSource *endedSource = endedPlayerItem.audioSource;
-
-        if ([_orderInv[_index] intValue] + 1 < [_order count]) {
-            // When an item ends, seek back to its beginning.
-            [endedSource seek:kCMTimeZero];
-            // account for automatic move to next item
-            _index = [_order[[_orderInv[_index] intValue] + 1] intValue];
-            //NSLog(@"advance to next: index = %d", _index);
-            [self updateEndAction];
-            [self broadcastPlaybackEvent];
-        } else {
-            // reached end of playlist
-            if (_loopMode == loopAll) {
-                //NSLog(@"Loop back to first item");
-                // Loop back to the beginning
-                // TODO: Currently there will be a gap at the loop point.
-                // Maybe we can do something clever by temporarily adding the
-                // first playlist item at the end of the queue, although this
-                // will affect any code that assumes the queue always
-                // corresponds to a contiguous region of the indexed audio
-                // sources.
-                // For now we just do a seek back to the start.
-                if ([_order count] == 1) {
-                    __weak __typeof__(self) weakSelf = self;
-                    [self seek:kCMTimeZero index:_order[0] completionHandler:^(BOOL finished) {
-                        // XXX: Necessary?
-                        [weakSelf play];
-                    }];
-                } else {
-                    // When an item ends, seek back to its beginning.
-                    [endedSource seek:kCMTimeZero];
-                    __weak __typeof__(self) weakSelf = self;
-                    [self seek:kCMTimeZero index:_order[0] completionHandler:^(BOOL finished) {
-                        // XXX: Necessary?
-                        [weakSelf play];
-                    }];
-                }
-            } else {
-                [self complete];
-            }
-        }
-=======
         // reached end of playlist
         [self complete];
->>>>>>> 787370f4
     }
 }
 
