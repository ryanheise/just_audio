#import "BetterEventChannel.h"
#import "AudioPlayer.h"
#import "AudioSource.h"
#import "IndexedAudioSource.h"
#import "UriAudioSource.h"
#import "ConcatenatingAudioSource.h"
#import "LoopingAudioSource.h"
#import "ClippingAudioSource.h"
#import <AVFoundation/AVFoundation.h>
#import <stdlib.h>
#include <TargetConditionals.h>

typedef struct JATapStorage {
    void *self;
    Float64 samplingRate;
    int captureSize;
    void *waveform;
} JATapStorage;

// TODO: Check for and report invalid state transitions.
// TODO: Apply Apple's guidance on seeking: https://developer.apple.com/library/archive/qa/qa1820/_index.html
@implementation AudioPlayer {
    NSObject<FlutterPluginRegistrar>* _registrar;
    FlutterMethodChannel *_methodChannel;
    BetterEventChannel *_eventChannel;
    BetterEventChannel *_waveformEventChannel;
    BetterEventChannel *_fftEventChannel;
    NSString *_playerId;
    AVQueuePlayer *_player;
    AudioSource *_audioSource;
    NSMutableArray<IndexedAudioSource *> *_indexedAudioSources;
    IndexedPlayerItem *_tapPlayerItem;
    NSArray<NSNumber *> *_order;
    NSMutableArray<NSNumber *> *_orderInv;
    int _index;
    enum ProcessingState _processingState;
    enum LoopMode _loopMode;
    BOOL _shuffleModeEnabled;
    long long _updateTime;
    int _updatePosition;
    int _lastPosition;
    int _bufferedPosition;
    // Set when the current item hasn't been played yet so we aren't sure whether sufficient audio has been buffered.
    BOOL _bufferUnconfirmed;
    CMTime _seekPos;
    CMTime _initialPos;
    FlutterResult _loadResult;
    FlutterResult _playResult;
    id _timeObserver;
    BOOL _automaticallyWaitsToMinimizeStalling;
    BOOL _playing;
    float _speed;
    BOOL _justAdvanced;
<<<<<<< HEAD
    BOOL _visualizerEnableWaveform;
    BOOL _visualizerEnableFft;
    int _visualizerCaptureRate;
    int _visualizerCaptureSize;
    int _visualizerSamplingRate;
=======
    NSDictionary<NSString *, NSString *> *_icyMetadata;
>>>>>>> dcced3f4
}

- (instancetype)initWithRegistrar:(NSObject<FlutterPluginRegistrar> *)registrar playerId:(NSString*)idParam {
    self = [super init];
    NSAssert(self, @"super init cannot be nil");
    _registrar = registrar;
    _playerId = idParam;
    _methodChannel =
        [FlutterMethodChannel methodChannelWithName:[NSMutableString stringWithFormat:@"com.ryanheise.just_audio.methods.%@", _playerId]
                                    binaryMessenger:[registrar messenger]];
    _eventChannel = [[BetterEventChannel alloc]
        initWithName:[NSMutableString stringWithFormat:@"com.ryanheise.just_audio.events.%@", _playerId]
           messenger:[registrar messenger]];
    _waveformEventChannel = [[BetterEventChannel alloc]
        initWithName:[NSMutableString stringWithFormat:@"com.ryanheise.just_audio.waveform_events.%@", _playerId]
           messenger:[registrar messenger]];
    _fftEventChannel = [[BetterEventChannel alloc]
        initWithName:[NSMutableString stringWithFormat:@"com.ryanheise.just_audio.fft_events.%@", _playerId]
           messenger:[registrar messenger]];
    _index = 0;
    _processingState = none;
    _loopMode = loopOff;
    _shuffleModeEnabled = NO;
    _player = nil;
    _audioSource = nil;
    _indexedAudioSources = nil;
    _order = nil;
    _orderInv = nil;
    _seekPos = kCMTimeInvalid;
    _initialPos = kCMTimeZero;
    _timeObserver = 0;
    _updatePosition = 0;
    _updateTime = 0;
    _lastPosition = 0;
    _bufferedPosition = 0;
    _bufferUnconfirmed = NO;
    _playing = NO;
    _loadResult = nil;
    _playResult = nil;
    _automaticallyWaitsToMinimizeStalling = YES;
    _speed = 1.0f;
    _justAdvanced = NO;
<<<<<<< HEAD
    _visualizerEnableWaveform = NO;
    _visualizerEnableFft = NO;
    _visualizerCaptureRate = 0;
    _visualizerCaptureSize = 0;
    _visualizerSamplingRate = 0;
=======
    _icyMetadata = @{};
>>>>>>> dcced3f4
    __weak __typeof__(self) weakSelf = self;
    [_methodChannel setMethodCallHandler:^(FlutterMethodCall* call, FlutterResult result) {
        [weakSelf handleMethodCall:call result:result];
    }];
    return self;
}

- (void)handleMethodCall:(FlutterMethodCall*)call result:(FlutterResult)result {
    @try {
        NSDictionary *request = (NSDictionary *)call.arguments;
        if ([@"startVisualizer" isEqualToString:call.method]) {
            int captureSize = request[@"captureSize"] == (id)[NSNull null] ? 1024 : [request[@"captureSize"] intValue];
            [self startVisualizer:captureSize
                      captureRate:[request[@"captureRate"] intValue]
                   enableWaveform:[request[@"enableWaveform"] boolValue]
                        enableFft:[request[@"enableFft"] boolValue]];
            result(@{});
        } else if ([@"stopVisualizer" isEqualToString:call.method]) {
            [self stopVisualizer];
            result(@{});
        } else if ([@"load" isEqualToString:call.method]) {
            CMTime initialPosition = request[@"initialPosition"] == (id)[NSNull null] ? kCMTimeZero : CMTimeMake([request[@"initialPosition"] longLongValue], 1000000);
            [self load:request[@"audioSource"] initialPosition:initialPosition initialIndex:request[@"initialIndex"] result:result];
        } else if ([@"play" isEqualToString:call.method]) {
            [self play:result];
        } else if ([@"pause" isEqualToString:call.method]) {
            [self pause];
            result(@{});
        } else if ([@"setVolume" isEqualToString:call.method]) {
            [self setVolume:(float)[request[@"volume"] doubleValue]];
            result(@{});
        } else if ([@"setSpeed" isEqualToString:call.method]) {
            [self setSpeed:(float)[request[@"speed"] doubleValue]];
            result(@{});
        } else if ([@"setLoopMode" isEqualToString:call.method]) {
            [self setLoopMode:[request[@"loopMode"] intValue]];
            result(@{});
        } else if ([@"setShuffleMode" isEqualToString:call.method]) {
            [self setShuffleModeEnabled:(BOOL)([request[@"shuffleMode"] intValue] == 1)];
            result(@{});
        } else if ([@"setShuffleOrder" isEqualToString:call.method]) {
            [self setShuffleOrder:(NSDictionary *)request[@"audioSource"]];
            result(@{});
        } else if ([@"setAutomaticallyWaitsToMinimizeStalling" isEqualToString:call.method]) {
            [self setAutomaticallyWaitsToMinimizeStalling:(BOOL)[request[@"enabled"] boolValue]];
            result(@{});
        } else if ([@"seek" isEqualToString:call.method]) {
            CMTime position = request[@"position"] == (id)[NSNull null] ? kCMTimePositiveInfinity : CMTimeMake([request[@"position"] longLongValue], 1000000);
            [self seek:position index:request[@"index"] completionHandler:^(BOOL finished) {
                result(@{});
            }];
        } else if ([@"concatenatingInsertAll" isEqualToString:call.method]) {
            [self concatenatingInsertAll:(NSString *)request[@"id"] index:[request[@"index"] intValue] sources:(NSArray *)request[@"children"] shuffleOrder:(NSArray<NSNumber *> *)request[@"shuffleOrder"]];
            result(@{});
        } else if ([@"concatenatingRemoveRange" isEqualToString:call.method]) {
            [self concatenatingRemoveRange:(NSString *)request[@"id"] start:[request[@"startIndex"] intValue] end:[request[@"endIndex"] intValue] shuffleOrder:(NSArray<NSNumber *> *)request[@"shuffleOrder"]];
            result(@{});
        } else if ([@"concatenatingMove" isEqualToString:call.method]) {
            [self concatenatingMove:(NSString *)request[@"id"] currentIndex:[request[@"currentIndex"] intValue] newIndex:[request[@"newIndex"] intValue] shuffleOrder:(NSArray<NSNumber *> *)request[@"shuffleOrder"]];
            result(@{});
        } else if ([@"setAndroidAudioAttributes" isEqualToString:call.method]) {
            result(@{});
        } else {
            result(FlutterMethodNotImplemented);
        }
    } @catch (id exception) {
        //NSLog(@"Error in handleMethodCall");
        FlutterError *flutterError = [FlutterError errorWithCode:@"error" message:@"Error in handleMethodCall" details:nil];
        result(flutterError);
    }
}

- (AVQueuePlayer *)player {
    return _player;
}

- (float)speed {
    return _speed;
}

// Untested
- (void)concatenatingInsertAll:(NSString *)catId index:(int)index sources:(NSArray *)sources shuffleOrder:(NSArray<NSNumber *> *)shuffleOrder {
    // Find all duplicates of the identified ConcatenatingAudioSource.
    NSMutableArray *matches = [[NSMutableArray alloc] init];
    [_audioSource findById:catId matches:matches];
    // Add each new source to each match.
    for (int i = 0; i < matches.count; i++) {
        ConcatenatingAudioSource *catSource = (ConcatenatingAudioSource *)matches[i];
        int idx = index >= 0 ? index : catSource.count;
        NSMutableArray<AudioSource *> *audioSources = [self decodeAudioSources:sources];
        for (int j = 0; j < audioSources.count; j++) {
            AudioSource *audioSource = audioSources[j];
            [catSource insertSource:audioSource atIndex:(idx + j)];
        }
        [catSource setShuffleOrder:shuffleOrder];
    }
    // Index the new audio sources.
    _indexedAudioSources = [[NSMutableArray alloc] init];
    [_audioSource buildSequence:_indexedAudioSources treeIndex:0];
    for (int i = 0; i < [_indexedAudioSources count]; i++) {
        IndexedAudioSource *audioSource = _indexedAudioSources[i];
        if (!audioSource.isAttached) {
            audioSource.playerItem.audioSource = audioSource;
            [self addItemObservers:audioSource.playerItem];
        }
    }
    [self updateOrder];
    if (_player.currentItem) {
        _index = [self indexForItem:(IndexedPlayerItem *)_player.currentItem];
    } else {
        _index = 0;
    }
    [self enqueueFrom:_index];
    // Notify each new IndexedAudioSource that it's been attached to the player.
    for (int i = 0; i < [_indexedAudioSources count]; i++) {
        if (!_indexedAudioSources[i].isAttached) {
            [_indexedAudioSources[i] attach:_player];
        }
    }
    [self broadcastPlaybackEvent];
}

// Untested
- (void)concatenatingRemoveRange:(NSString *)catId start:(int)start end:(int)end shuffleOrder:(NSArray<NSNumber *> *)shuffleOrder {
    // Find all duplicates of the identified ConcatenatingAudioSource.
    NSMutableArray *matches = [[NSMutableArray alloc] init];
    [_audioSource findById:catId matches:matches];
    // Remove range from each match.
    for (int i = 0; i < matches.count; i++) {
        ConcatenatingAudioSource *catSource = (ConcatenatingAudioSource *)matches[i];
        int endIndex = end >= 0 ? end : catSource.count;
        [catSource removeSourcesFromIndex:start toIndex:endIndex];
        [catSource setShuffleOrder:shuffleOrder];
    }
    // Re-index the remaining audio sources.
    NSArray<IndexedAudioSource *> *oldIndexedAudioSources = _indexedAudioSources;
    _indexedAudioSources = [[NSMutableArray alloc] init];
    [_audioSource buildSequence:_indexedAudioSources treeIndex:0];
    for (int i = 0, j = 0; i < _indexedAudioSources.count; i++, j++) {
        IndexedAudioSource *audioSource = _indexedAudioSources[i];
        while (audioSource != oldIndexedAudioSources[j]) {
            [self removeItemObservers:oldIndexedAudioSources[j].playerItem];
            if (oldIndexedAudioSources[j].playerItem2) {
                [self removeItemObservers:oldIndexedAudioSources[j].playerItem2];
            }
            if (j < _index) {
                _index--;
            } else if (j == _index) {
                // The currently playing item was removed.
            }
            j++;
        }
    }
    [self updateOrder];
    if (_index >= _indexedAudioSources.count) _index = (int)_indexedAudioSources.count - 1;
    if (_index < 0) _index = 0;
    [self enqueueFrom:_index];
    [self broadcastPlaybackEvent];
}

// Untested
- (void)concatenatingMove:(NSString *)catId currentIndex:(int)currentIndex newIndex:(int)newIndex shuffleOrder:(NSArray<NSNumber *> *)shuffleOrder {
    // Find all duplicates of the identified ConcatenatingAudioSource.
    NSMutableArray *matches = [[NSMutableArray alloc] init];
    [_audioSource findById:catId matches:matches];
    // Move range within each match.
    for (int i = 0; i < matches.count; i++) {
        ConcatenatingAudioSource *catSource = (ConcatenatingAudioSource *)matches[i];
        [catSource moveSourceFromIndex:currentIndex toIndex:newIndex];
        [catSource setShuffleOrder:shuffleOrder];
    }
    // Re-index the audio sources.
    _indexedAudioSources = [[NSMutableArray alloc] init];
    [_audioSource buildSequence:_indexedAudioSources treeIndex:0];
    [self updateOrder];
    [self enqueueFrom:[self indexForItem:(IndexedPlayerItem *)_player.currentItem]];
    [self broadcastPlaybackEvent];
}

- (void)checkForDiscontinuity {
    if (!_playing || CMTIME_IS_VALID(_seekPos) || _processingState == completed) return;
    int position = [self getCurrentPosition];
    if (_processingState == buffering) {
        if (position > _lastPosition) {
            [self leaveBuffering:@"stall ended"];
            [self updatePosition];
            [self broadcastPlaybackEvent];
        }
    } else {
        long long now = (long long)([[NSDate date] timeIntervalSince1970] * 1000.0);
        long long timeSinceLastUpdate = now - _updateTime;
        long long expectedPosition = _updatePosition + (long long)(timeSinceLastUpdate * _player.rate);
        long long drift = position - expectedPosition;
        //NSLog(@"position: %d, drift: %lld", position, drift);
        // Update if we've drifted or just started observing
        if (_updateTime == 0L) {
            [self broadcastPlaybackEvent];
        } else if (drift < -100) {
            [self enterBuffering:@"stalling"];
            //NSLog(@"Drift: %lld", drift);
            [self updatePosition];
            [self broadcastPlaybackEvent];
        }
    }
    _lastPosition = position;
}

- (void)enterBuffering:(NSString *)reason {
    //NSLog(@"ENTER BUFFERING: %@", reason);
    _processingState = buffering;
}

- (void)leaveBuffering:(NSString *)reason {
    //NSLog(@"LEAVE BUFFERING: %@", reason);
    _processingState = ready;
}

- (void)startVisualizer:(int)captureSize captureRate:(int)captureRate enableWaveform:(BOOL)enableWaveform enableFft:(BOOL)enableFft {
    if (_visualizerEnableWaveform || _visualizerEnableFft) return;
    _visualizerCaptureSize = captureSize;
    _visualizerCaptureRate = captureRate;
    _visualizerEnableWaveform = enableWaveform;
    _visualizerEnableFft = enableFft;
    [self ensureTap];
}

- (void)stopVisualizer {
    if (!_visualizerEnableWaveform && !_visualizerEnableFft) return;
    _visualizerCaptureSize = 0;
    _visualizerCaptureRate = 0;
    _visualizerEnableWaveform = NO;
    _visualizerEnableFft = NO;
    [self releaseTap];
}

- (void)releaseTap {
    if (!_tapPlayerItem) return;

    NSLog(@"Releasing old tap");
    // release old tap
    AVMutableAudioMixInputParameters *inputParams = _tapPlayerItem.audioMix.inputParameters[0];
    MTAudioProcessingTapRef tap = inputParams.audioTapProcessor;
    CFRetain(tap);
    _tapPlayerItem.audioMix = nil;
    CFRelease(tap);
    _tapPlayerItem = nil;
}

- (void)ensureTap {
    if (!_visualizerEnableWaveform && !_visualizerEnableFft) {
        return;
    }
    if (!_player) return;
    if (!_player.currentItem) return;
    AVPlayerItem *item = _player.currentItem;
    if (item == _tapPlayerItem) return;
    if (item.status != AVPlayerItemStatusReadyToPlay) {
        _tapPlayerItem = nil;
        return;
    }
    [self releaseTap];
    NSLog(@"### ensureTap tracks:%d", item.tracks.count);
    if (item.tracks.count == 0) return;
    _tapPlayerItem = item;
    AVAssetTrack *track = item.tracks[0];
    AVMutableAudioMixInputParameters *inputParams = [AVMutableAudioMixInputParameters audioMixInputParametersWithTrack:track];
    MTAudioProcessingTapCallbacks callbacks;
    callbacks.version = kMTAudioProcessingTapCallbacksVersion_0;
    callbacks.clientInfo = (__bridge void *)self;
    callbacks.init = initTap;
    callbacks.prepare = prepareTap;
    callbacks.process = processTap;
    callbacks.unprepare = unprepareTap;
    callbacks.finalize = finalizeTap;
    MTAudioProcessingTapRef tap;
    OSStatus err = MTAudioProcessingTapCreate(kCFAllocatorDefault, &callbacks, kMTAudioProcessingTapCreationFlag_PostEffects, &tap);
    if (err || !tap) {
        NSLog(@"Failed to create tap");
        return;
    }
    inputParams.audioTapProcessor = tap;
    AVMutableAudioMix *audioMix = [AVMutableAudioMix audioMix];
    audioMix.inputParameters = @[inputParams];
    item.audioMix = audioMix;
}

static void initTap(MTAudioProcessingTapRef tap, void *clientInfo, void **tapStorageOut) {
    JATapStorage *storage = calloc(1, sizeof(JATapStorage));
    AudioPlayer *self = (__bridge AudioPlayer *)clientInfo;
    storage->self = clientInfo;
    storage->captureSize = self.visualizerCaptureSize;
    storage->waveform = calloc(1, self.visualizerCaptureSize);
    *tapStorageOut = storage;
}

static void prepareTap(MTAudioProcessingTapRef tap, CMItemCount maxFrames, const AudioStreamBasicDescription *processingFormat) {
    JATapStorage *storage = (JATapStorage *)MTAudioProcessingTapGetStorage(tap);
    storage->samplingRate = processingFormat->mSampleRate;
    //NSLog(@"samplingRate: %d", (int)(storage->samplingRate));
    //NSLog(@"is pcm: %d", processingFormat->mFormatID == kAudioFormatLinearPCM);
    //NSLog(@"is float: %d", processingFormat->mFormatFlags & kAudioFormatFlagIsFloat);
}

static void processTap(MTAudioProcessingTapRef tap, CMItemCount frameCount, MTAudioProcessingTapFlags flags, AudioBufferList *bufferListInOut, CMItemCount *frameCountOut, MTAudioProcessingTapFlags *flagsOut) {
    OSStatus err = MTAudioProcessingTapGetSourceAudio(tap, frameCount, bufferListInOut, flagsOut, NULL, frameCountOut);
    if (err) {
        NSLog(@"Failed to get source audio");
        return;
    }
    JATapStorage *storage = (JATapStorage *)MTAudioProcessingTapGetStorage(tap);
    long long now = (long long)([[NSDate date] timeIntervalSince1970] * 1000.0);

    UInt8 *waveform = (UInt8 *)storage->waveform;
    int captureSize = storage->captureSize;
    
    AudioBuffer *buffer = &bufferListInOut->mBuffers[0];
    int bufferSize = buffer->mDataByteSize;
    // TODO: Handle interleaved channels.
    UInt32 sampleCount = frameCount * buffer->mNumberChannels;
    // TODO: check the format provided in prepareTap.
    // TODO: average together channels 0..bufferListInOut->mNumberBuffers
    // TODO: correctly scale when converting to 8-bit PCM.
    float *samples = (float *)buffer->mData;
    for (UInt32 i = 0; i < captureSize; i++) {
        float sample = i < sampleCount ? samples[i] : 0.0f;
        int unsignedSample = (int)(samples[i]*128.0*3) + 128;
        if (unsignedSample > 255) unsignedSample = 255;
        else if (unsignedSample < 0) unsignedSample = 0;
        waveform[i] = (UInt8)unsignedSample;
    }

    // TODO: Take captureRate into account. Maybe let the main thread
    // periodically take samples, and we provide them here in a CMSimpleQueue.
    AudioPlayer *self = (__bridge AudioPlayer *)(storage->self);
    // NOTE: Apple recommends to NOT allocate any memory in the tap process function.
    // TODO: Check impact on performance and memory.
    dispatch_async(dispatch_get_main_queue(), ^{
        NSData *data = [NSData dataWithBytes:(void *)waveform length:captureSize];
        [self broadcastVisualizerCapture:data samplingRate:(int)(storage->samplingRate)];
    });
}

static void unprepareTap(MTAudioProcessingTapRef tap) {
}

static void finalizeTap(MTAudioProcessingTapRef tap) {
    JATapStorage *storage = (JATapStorage *)MTAudioProcessingTapGetStorage(tap);
    storage->self = NULL;
    free(storage->waveform);
    free(storage);
}

- (int)visualizerCaptureSize {
    NSLog(@"get visualizerCaptureSize -> %d", _visualizerCaptureSize);
    return _visualizerCaptureSize;
}

- (void)broadcastVisualizerCapture:(NSData *)waveform samplingRate:(int)samplingRate {
    [_waveformEventChannel sendEvent:@{
        @"data": waveform,
        @"samplingRate": @(samplingRate),
    }];
}

- (void)broadcastPlaybackEvent {
    [_eventChannel sendEvent:@{
            @"processingState": @(_processingState),
            @"updatePosition": @((long long)1000 * _updatePosition),
            @"updateTime": @(_updateTime),
            @"bufferedPosition": @((long long)1000 * [self getBufferedPosition]),
            @"icyMetadata": _icyMetadata,
            @"duration": @([self getDurationMicroseconds]),
            @"currentIndex": @(_index),
    }];
}

- (int)getCurrentPosition {
    if (_processingState == none || _processingState == loading) {
        return (int)(1000 * CMTimeGetSeconds(_initialPos));
    } else if (CMTIME_IS_VALID(_seekPos)) {
        return (int)(1000 * CMTimeGetSeconds(_seekPos));
    } else if (_indexedAudioSources && _indexedAudioSources.count > 0) {
        int ms = (int)(1000 * CMTimeGetSeconds(_indexedAudioSources[_index].position));
        if (ms < 0) ms = 0;
        return ms;
    } else {
        return 0;
    }
}

- (int)getBufferedPosition {
    if (_processingState == none || _processingState == loading) {
        return 0;
    } else if (_indexedAudioSources && _indexedAudioSources.count > 0) {
        int ms = (int)(1000 * CMTimeGetSeconds(_indexedAudioSources[_index].bufferedPosition));
        if (ms < 0) ms = 0;
        return ms;
    } else {
        return 0;
    }
}

- (int)getDuration {
    if (_processingState == none || _processingState == loading) {
        return -1;
    } else if (_indexedAudioSources && _indexedAudioSources.count > 0) {
        int v = (int)(1000 * CMTimeGetSeconds(_indexedAudioSources[_index].duration));
        return v;
    } else {
        return 0;
    }
}

- (long long)getDurationMicroseconds {
    int duration = [self getDuration];
    return duration < 0 ? -1 : ((long long)1000 * duration);
}

- (void)removeItemObservers:(AVPlayerItem *)playerItem {
    [playerItem removeObserver:self forKeyPath:@"status"];
    [playerItem removeObserver:self forKeyPath:@"playbackBufferEmpty"];
    [playerItem removeObserver:self forKeyPath:@"playbackBufferFull"];
    [playerItem removeObserver:self forKeyPath:@"loadedTimeRanges"];
    //[playerItem removeObserver:self forKeyPath:@"playbackLikelyToKeepUp"];
    [[NSNotificationCenter defaultCenter] removeObserver:self name:AVPlayerItemDidPlayToEndTimeNotification object:playerItem];
    [[NSNotificationCenter defaultCenter] removeObserver:self name:AVPlayerItemFailedToPlayToEndTimeNotification object:playerItem];
    [[NSNotificationCenter defaultCenter] removeObserver:self name:AVPlayerItemPlaybackStalledNotification object:playerItem];
}

- (void)addItemObservers:(AVPlayerItem *)playerItem {
    // Get notified when the item is loaded or had an error loading
    [playerItem addObserver:self forKeyPath:@"status" options:NSKeyValueObservingOptionNew context:nil];
    // Get notified of the buffer state
    [playerItem addObserver:self forKeyPath:@"playbackBufferEmpty" options:NSKeyValueObservingOptionNew context:nil];
    [playerItem addObserver:self forKeyPath:@"playbackBufferFull" options:NSKeyValueObservingOptionNew context:nil];
    [playerItem addObserver:self forKeyPath:@"loadedTimeRanges" options:NSKeyValueObservingOptionNew context:nil];
    //[playerItem addObserver:self forKeyPath:@"playbackLikelyToKeepUp" options:NSKeyValueObservingOptionNew context:nil];
    // Get notified when playback has reached the end
    [[NSNotificationCenter defaultCenter] addObserver:self selector:@selector(onComplete:) name:AVPlayerItemDidPlayToEndTimeNotification object:playerItem];
    // Get notified when playback stops due to a failure (currently unused)
    [[NSNotificationCenter defaultCenter] addObserver:self selector:@selector(onFailToComplete:) name:AVPlayerItemFailedToPlayToEndTimeNotification object:playerItem];
    // Get notified when playback stalls (currently unused)
    [[NSNotificationCenter defaultCenter] addObserver:self selector:@selector(onItemStalled:) name:AVPlayerItemPlaybackStalledNotification object:playerItem];

    AVPlayerItemMetadataOutput *metadataOutput = [[AVPlayerItemMetadataOutput alloc] initWithIdentifiers:nil];
    [metadataOutput setDelegate:self queue:dispatch_get_main_queue()];
    // Since the delegate is stored as a weak reference,
    // there shouldn't be a retain cycle.
    // TODO: Check this. Shouldn't need to removeOutput
    // later?
    [playerItem addOutput:metadataOutput];
}

- (void)metadataOutput:(AVPlayerItemMetadataOutput *)output didOutputTimedMetadataGroups:(NSArray<AVTimedMetadataGroup *> *)groups fromPlayerItemTrack:(AVPlayerItemTrack *)track {
    BOOL hasIcyData = NO;
    NSString *title = (NSString *)[NSNull null];
    for (int i = 0; i < groups.count; i++) {
        //NSLog(@"group %d", i);
        AVTimedMetadataGroup *group = groups[i];
        for (int j = 0; j < group.items.count; j++) {
            //NSLog(@"item %d", j);
            AVMetadataItem *item = group.items[i];
            //NSLog(@"key: %@", item.key);
            //NSLog(@"keySpace: %@", item.keySpace);
            //NSLog(@"commonKey: %@", item.commonKey);
            //NSLog(@"value: %@", item.value);
            //NSLog(@"identifier: %@", item.identifier);
            // TODO: Detect more metadata
            if ([@"icy/StreamTitle" isEqualToString:item.identifier]) {
                hasIcyData = YES;
                title = (NSString *)item.value;
            }
        }
    }
    if (hasIcyData) {
        _icyMetadata = @{
            @"info": @{
                @"title": title,
            },
        };
        [self broadcastPlaybackEvent];
    }
}

- (NSMutableArray<AudioSource *> *)decodeAudioSources:(NSArray *)data {
    NSMutableArray<AudioSource *> *array = (NSMutableArray<AudioSource *> *)[[NSMutableArray alloc] init];
    for (int i = 0; i < [data count]; i++) {
        AudioSource *source = [self decodeAudioSource:data[i]];
        [array addObject:source];
    }
    return array;
}

- (AudioSource *)decodeAudioSource:(NSDictionary *)data {
    NSString *type = data[@"type"];
    if ([@"progressive" isEqualToString:type]) {
        return [[UriAudioSource alloc] initWithId:data[@"id"] uri:data[@"uri"]];
    } else if ([@"dash" isEqualToString:type]) {
        return [[UriAudioSource alloc] initWithId:data[@"id"] uri:data[@"uri"]];
    } else if ([@"hls" isEqualToString:type]) {
        return [[UriAudioSource alloc] initWithId:data[@"id"] uri:data[@"uri"]];
    } else if ([@"concatenating" isEqualToString:type]) {
        return [[ConcatenatingAudioSource alloc] initWithId:data[@"id"]
                                               audioSources:[self decodeAudioSources:data[@"children"]]
                                               shuffleOrder:(NSArray<NSNumber *> *)data[@"shuffleOrder"]];
    } else if ([@"clipping" isEqualToString:type]) {
        return [[ClippingAudioSource alloc] initWithId:data[@"id"]
                                           audioSource:(UriAudioSource *)[self decodeAudioSource:data[@"child"]]
                                                 start:data[@"start"]
                                                   end:data[@"end"]];
    } else if ([@"looping" isEqualToString:type]) {
        NSMutableArray *childSources = [NSMutableArray new];
        int count = [data[@"count"] intValue];
        for (int i = 0; i < count; i++) {
            [childSources addObject:[self decodeAudioSource:data[@"child"]]];
        }
        return [[LoopingAudioSource alloc] initWithId:data[@"id"] audioSources:childSources];
    } else {
        return nil;
    }
}

- (void)enqueueFrom:(int)index {
    //NSLog(@"### enqueueFrom:%d", index);
    _index = index;

    // Update the queue while keeping the currently playing item untouched.

    /* NSLog(@"before reorder: _player.items.count: ", _player.items.count); */
    /* [self dumpQueue]; */

    // First, remove all _player items except for the currently playing one (if any).
    IndexedPlayerItem *oldItem = (IndexedPlayerItem *)_player.currentItem;
    IndexedPlayerItem *existingItem = nil;
    IndexedPlayerItem *newItem = _indexedAudioSources.count > 0 ? _indexedAudioSources[_index].playerItem : nil;
    NSArray *oldPlayerItems = [NSArray arrayWithArray:_player.items];
    // In the first pass, preserve the old and new items.
    for (int i = 0; i < oldPlayerItems.count; i++) {
        if (oldPlayerItems[i] == newItem) {
            // Preserve and tag new item if it is already in the queue.
            existingItem = oldPlayerItems[i];
            //NSLog(@"Preserving existing item %d", [self indexForItem:existingItem]);
        } else if (oldPlayerItems[i] == oldItem) {
            //NSLog(@"Preserving old item %d", [self indexForItem:oldItem]);
            // Temporarily preserve old item, just to avoid jumping to
            // intermediate queue positions unnecessarily. We only want to jump
            // once to _index.
        } else {
            //NSLog(@"Removing item %d", [self indexForItem:oldPlayerItems[i]]);
            [_player removeItem:oldPlayerItems[i]];
        }
    }
    // In the second pass, remove the old item (if different from new item).
    if (oldItem && newItem != oldItem) {
        //NSLog(@"removing old item %d", [self indexForItem:oldItem]);
        [_player removeItem:oldItem];
    }

    /* NSLog(@"inter order: _player.items.count: ", _player.items.count); */
    /* [self dumpQueue]; */

    // Regenerate queue
    if (!existingItem || _loopMode != loopOne) {
        BOOL include = NO;
        for (int i = 0; i < [_order count]; i++) {
            int si = [_order[i] intValue];
            if (si == _index) include = YES;
            if (include && _indexedAudioSources[si].playerItem != existingItem) {
                //NSLog(@"inserting item %d", si);
                [_player insertItem:_indexedAudioSources[si].playerItem afterItem:nil];
                if (_loopMode == loopOne) {
                    // We only want one item in the queue.
                    break;
                }
            }
        }
    }

    // Add next loop item if we're looping
    if (_order.count > 0) {
        if (_loopMode == loopAll) {
            int si = [_order[0] intValue];
            //NSLog(@"### add loop item:%d", si);
            if (!_indexedAudioSources[si].playerItem2) {
                [_indexedAudioSources[si] preparePlayerItem2];
                [self addItemObservers:_indexedAudioSources[si].playerItem2];
            }
            [_player insertItem:_indexedAudioSources[si].playerItem2 afterItem:nil];
        } else if (_loopMode == loopOne) {
            //NSLog(@"### add loop item:%d", _index);
            if (!_indexedAudioSources[_index].playerItem2) {
                [_indexedAudioSources[_index] preparePlayerItem2];
                [self addItemObservers:_indexedAudioSources[_index].playerItem2];
            }
            [_player insertItem:_indexedAudioSources[_index].playerItem2 afterItem:nil];
        }
    }

    /* NSLog(@"after reorder: _player.items.count: ", _player.items.count); */
    /* [self dumpQueue]; */

    if (_processingState != loading && oldItem != newItem) {
        // || !_player.currentItem.playbackLikelyToKeepUp;
        if (_player.currentItem.playbackBufferEmpty) {
            [self enterBuffering:@"enqueueFrom playbackBufferEmpty"];
        } else {
            [self leaveBuffering:@"enqueueFrom !playbackBufferEmpty"];
        }
        [self updatePosition];
    }

    [self updateEndAction];
}

- (void)updatePosition {
    _updatePosition = [self getCurrentPosition];
    _updateTime = (long long)([[NSDate date] timeIntervalSince1970] * 1000.0);
}

- (void)load:(NSDictionary *)source initialPosition:(CMTime)initialPosition initialIndex:(NSNumber *)initialIndex result:(FlutterResult)result {
    if (_playing) {
        [_player pause];
    }
    if (_processingState == loading) {
        [self abortExistingConnection];
    }
    _initialPos = initialPosition;
    _loadResult = result;
    _index = (initialIndex != (id)[NSNull null]) ? [initialIndex intValue] : 0;
    _processingState = loading;
    [self updatePosition];
    [self broadcastPlaybackEvent];
    // Remove previous observers
    if (_indexedAudioSources) {
        for (int i = 0; i < [_indexedAudioSources count]; i++) {
            [self removeItemObservers:_indexedAudioSources[i].playerItem];
            if (_indexedAudioSources[i].playerItem2) {
                [self removeItemObservers:_indexedAudioSources[i].playerItem2];
            }
        }
    }
    // Decode audio source
    if (_audioSource && [@"clipping" isEqualToString:source[@"type"]]) {
        // Check if we're clipping an audio source that was previously loaded.
        UriAudioSource *child = nil;
        if ([_audioSource isKindOfClass:[ClippingAudioSource class]]) {
            ClippingAudioSource *clipper = (ClippingAudioSource *)_audioSource;
            child = clipper.audioSource;
        } else if ([_audioSource isKindOfClass:[UriAudioSource class]]) {
            child = (UriAudioSource *)_audioSource;
        }
        if (child) {
            _audioSource = [[ClippingAudioSource alloc] initWithId:source[@"id"]
                                                       audioSource:child
                                                             start:source[@"start"]
                                                               end:source[@"end"]];
        } else {
            _audioSource = [self decodeAudioSource:source];
        }
    } else {
        _audioSource = [self decodeAudioSource:source];
    }
    _indexedAudioSources = [[NSMutableArray alloc] init];
    [_audioSource buildSequence:_indexedAudioSources treeIndex:0];
    for (int i = 0; i < [_indexedAudioSources count]; i++) {
        IndexedAudioSource *source = _indexedAudioSources[i];
        [self addItemObservers:source.playerItem];
        source.playerItem.audioSource = source;
    }
    [self updateOrder];
    // Set up an empty player
    if (!_player) {
        _player = [[AVQueuePlayer alloc] initWithItems:@[]];
        if (@available(macOS 10.12, iOS 10.0, *)) {
            _player.automaticallyWaitsToMinimizeStalling = _automaticallyWaitsToMinimizeStalling;
            // TODO: Remove these observers in dispose.
            [_player addObserver:self
                      forKeyPath:@"timeControlStatus"
                         options:NSKeyValueObservingOptionNew
                         context:nil];
        }
        [_player addObserver:self
                  forKeyPath:@"currentItem"
                     options:NSKeyValueObservingOptionNew
                     context:nil];
        // TODO: learn about the different ways to define weakSelf.
        //__weak __typeof__(self) weakSelf = self;
        //typeof(self) __weak weakSelf = self;
        __unsafe_unretained typeof(self) weakSelf = self;
        if (@available(macOS 10.12, iOS 10.0, *)) {}
        else {
            _timeObserver = [_player addPeriodicTimeObserverForInterval:CMTimeMake(200, 1000)
                                                                  queue:nil
                                                             usingBlock:^(CMTime time) {
                                                                 [weakSelf checkForDiscontinuity];
                                                             }
            ];
        }
    }
    // Initialise the AVQueuePlayer with items.
    [self enqueueFrom:_index];
    // Notify each IndexedAudioSource that it's been attached to the player.
    for (int i = 0; i < [_indexedAudioSources count]; i++) {
        [_indexedAudioSources[i] attach:_player];
    }

    if (_player.currentItem.status == AVPlayerItemStatusReadyToPlay) {
        _loadResult(@{@"duration": @([self getDurationMicroseconds])});
        _loadResult = nil;
    } else {
        // We send result after the playerItem is ready in observeValueForKeyPath.
    }
    if (_playing) {
        _player.rate = _speed;
    }
    [self broadcastPlaybackEvent];
    /* NSLog(@"load:"); */
    /* for (int i = 0; i < [_indexedAudioSources count]; i++) { */
    /*     NSLog(@"- %@", _indexedAudioSources[i].sourceId); */
    /* } */
}

- (void)updateOrder {
    _orderInv = [NSMutableArray arrayWithCapacity:[_indexedAudioSources count]];
    for (int i = 0; i < [_indexedAudioSources count]; i++) {
        [_orderInv addObject:@(0)];
    }
    if (_shuffleModeEnabled) {
        _order = [_audioSource getShuffleIndices];
    } else {
        NSMutableArray *order = [[NSMutableArray alloc] init];
        for (int i = 0; i < [_indexedAudioSources count]; i++) {
            [order addObject:@(i)];
        }
        _order = order;
    }
    for (int i = 0; i < [_indexedAudioSources count]; i++) {
        _orderInv[[_order[i] intValue]] = @(i);
    }
}

- (void)onItemStalled:(NSNotification *)notification {
    //IndexedPlayerItem *playerItem = (IndexedPlayerItem *)notification.object;
    //NSLog(@"onItemStalled");
}

- (void)onFailToComplete:(NSNotification *)notification {
    //IndexedPlayerItem *playerItem = (IndexedPlayerItem *)notification.object;
    //NSLog(@"onFailToComplete");
}

- (void)onComplete:(NSNotification *)notification {
    //NSLog(@"onComplete");

    IndexedPlayerItem *endedPlayerItem = (IndexedPlayerItem *)notification.object;
    IndexedAudioSource *endedSource = endedPlayerItem.audioSource;

    if (_loopMode == loopOne) {
        [endedSource seek:kCMTimeZero];
        _justAdvanced = YES;
    } else if (_loopMode == loopAll) {
        [endedSource seek:kCMTimeZero];
        _index = [_order[([_orderInv[_index] intValue] + 1) % _order.count] intValue];
        [self broadcastPlaybackEvent];
        _justAdvanced = YES;
    } else if ([_orderInv[_index] intValue] + 1 < [_order count]) {
        [endedSource seek:kCMTimeZero];
        _index++;
        [self updateEndAction];
        [self broadcastPlaybackEvent];
        _justAdvanced = YES;
    } else {
        // reached end of playlist
        [self complete];
    }
}

- (void)observeValueForKeyPath:(NSString *)keyPath
                      ofObject:(id)object
                        change:(NSDictionary<NSString *,id> *)change
                       context:(void *)context {

    if ([keyPath isEqualToString:@"status"]) {
        IndexedPlayerItem *playerItem = (IndexedPlayerItem *)object;
        AVPlayerItemStatus status = AVPlayerItemStatusUnknown;
        NSNumber *statusNumber = change[NSKeyValueChangeNewKey];
        if ([statusNumber isKindOfClass:[NSNumber class]]) {
            status = statusNumber.intValue;
        }
        [playerItem.audioSource onStatusChanged:status];
        switch (status) {
            case AVPlayerItemStatusReadyToPlay: {
                if (playerItem != _player.currentItem) return;
                // TODO: Also ensure tap when switching to a new item that is already ready.
                [self ensureTap];
                // Detect buffering in different ways depending on whether we're playing
                if (_playing) {
                    if (@available(macOS 10.12, iOS 10.0, *)) {
                        if (_player.timeControlStatus == AVPlayerTimeControlStatusWaitingToPlayAtSpecifiedRate) {
                            [self enterBuffering:@"ready to play: playing, waitingToPlay"];
                        } else {
                            [self leaveBuffering:@"ready to play: playing, !waitingToPlay"];
                        }
                        [self updatePosition];
                    } else {
                        // If this happens when we're playing, check whether buffer is confirmed
                        if (_bufferUnconfirmed && !_player.currentItem.playbackBufferFull) {
                            // Stay in bufering - XXX Test
                            [self enterBuffering:@"ready to play: playing, bufferUnconfirmed && !playbackBufferFull"];
                        } else {
                            if (_player.currentItem.playbackBufferEmpty) {
                                // !_player.currentItem.playbackLikelyToKeepUp;
                                [self enterBuffering:@"ready to play: playing, playbackBufferEmpty"];
                            } else {
                                [self leaveBuffering:@"ready to play: playing, !playbackBufferEmpty"];
                            }
                            [self updatePosition];
                        }
                    }
                } else {
                    if (_player.currentItem.playbackBufferEmpty) {
                        [self enterBuffering:@"ready to play: !playing, playbackBufferEmpty"];
                        // || !_player.currentItem.playbackLikelyToKeepUp;
                    } else {
                        [self leaveBuffering:@"ready to play: !playing, !playbackBufferEmpty"];
                    }
                    [self updatePosition];
                }
                [self broadcastPlaybackEvent];
                if (_loadResult) {
                    _loadResult(@{@"duration": @([self getDurationMicroseconds])});
                    _loadResult = nil;
                }
                if (CMTIME_IS_VALID(_initialPos) && CMTIME_COMPARE_INLINE(_initialPos, >, kCMTimeZero)) {
                    __weak __typeof__(self) weakSelf = self;
                    [playerItem.audioSource seek:_initialPos completionHandler:^(BOOL finished) {
                        [weakSelf updatePosition];
                        [weakSelf broadcastPlaybackEvent];
                    }];
                    _initialPos = kCMTimeZero;
                }
                break;
            }
            case AVPlayerItemStatusFailed: {
                //NSLog(@"AVPlayerItemStatusFailed");
                [self sendErrorForItem:playerItem];
                break;
            }
            case AVPlayerItemStatusUnknown:
                break;
        }
    } else if ([keyPath isEqualToString:@"playbackBufferEmpty"] || [keyPath isEqualToString:@"playbackBufferFull"]) {
        // Use these values to detect buffering.
        IndexedPlayerItem *playerItem = (IndexedPlayerItem *)object;
        if (playerItem != _player.currentItem) return;
        // If there's a seek in progress, these values are unreliable
        if (CMTIME_IS_VALID(_seekPos)) return;
        // Detect buffering in different ways depending on whether we're playing
        if (_playing) {
            if (@available(macOS 10.12, iOS 10.0, *)) {
                // We handle this with timeControlStatus instead.
            } else {
                if (_bufferUnconfirmed && playerItem.playbackBufferFull) {
                    _bufferUnconfirmed = NO;
                    [self leaveBuffering:@"playing, _bufferUnconfirmed && playbackBufferFull"];
                    [self updatePosition];
                    //NSLog(@"Buffering confirmed! leaving buffering");
                    [self broadcastPlaybackEvent];
                }
            }
        } else {
            if (playerItem.playbackBufferEmpty) {
                [self enterBuffering:@"!playing, playbackBufferEmpty"];
                [self updatePosition];
                [self broadcastPlaybackEvent];
            } else if (!playerItem.playbackBufferEmpty || playerItem.playbackBufferFull) {
                _processingState = ready;
                [self leaveBuffering:@"!playing, !playbackBufferEmpty || playbackBufferFull"];
                [self updatePosition];
                [self broadcastPlaybackEvent];
            }
        }
    /* } else if ([keyPath isEqualToString:@"playbackLikelyToKeepUp"]) { */
    } else if ([keyPath isEqualToString:@"timeControlStatus"]) {
        if (@available(macOS 10.12, iOS 10.0, *)) {
            AVPlayerTimeControlStatus status = AVPlayerTimeControlStatusPaused;
            NSNumber *statusNumber = change[NSKeyValueChangeNewKey];
            if ([statusNumber isKindOfClass:[NSNumber class]]) {
                status = statusNumber.intValue;
            }
            switch (status) {
                case AVPlayerTimeControlStatusPaused:
                    //NSLog(@"AVPlayerTimeControlStatusPaused");
                    break;
                case AVPlayerTimeControlStatusWaitingToPlayAtSpecifiedRate:
                    //NSLog(@"AVPlayerTimeControlStatusWaitingToPlayAtSpecifiedRate");
                    if (_processingState != completed) {
                        [self enterBuffering:@"timeControlStatus"];
                        [self updatePosition];
                        [self broadcastPlaybackEvent];
                    } else {
                        //NSLog(@"Ignoring wait signal because we reached the end");
                    }
                    break;
                case AVPlayerTimeControlStatusPlaying:
                    [self leaveBuffering:@"timeControlStatus"];
                    [self updatePosition];
                    [self broadcastPlaybackEvent];
                    break;
            }
        }
    } else if ([keyPath isEqualToString:@"currentItem"] && _player.currentItem) {
        [self ensureTap];
        IndexedPlayerItem *playerItem = (IndexedPlayerItem *)change[NSKeyValueChangeNewKey];
        //IndexedPlayerItem *oldPlayerItem = (IndexedPlayerItem *)change[NSKeyValueChangeOldKey];
        if (playerItem.status == AVPlayerItemStatusFailed) {
            if ([_orderInv[_index] intValue] + 1 < [_order count]) {
                // account for automatic move to next item
                _index = [_order[[_orderInv[_index] intValue] + 1] intValue];
                //NSLog(@"advance to next on error: index = %d", _index);
                [self updateEndAction];
                [self broadcastPlaybackEvent];
            } else {
                //NSLog(@"error on last item");
            }
            return;
        } else {
            int expectedIndex = [self indexForItem:playerItem];
            if (_index != expectedIndex) {
                // AVQueuePlayer will sometimes skip over error items without
                // notifying this observer.
                //NSLog(@"Queue change detected. Adjusting index from %d -> %d", _index, expectedIndex);
                _index = expectedIndex;
                [self updateEndAction];
                [self broadcastPlaybackEvent];
            }
        }
        //NSLog(@"currentItem changed. _index=%d", _index);
        _bufferUnconfirmed = YES;
        // If we've skipped or transitioned to a new item and we're not
        // currently in the middle of a seek
        /* if (CMTIME_IS_INVALID(_seekPos) && playerItem.status == AVPlayerItemStatusReadyToPlay) { */
        /*     [self updatePosition]; */
        /*     IndexedAudioSource *source = playerItem.audioSource; */
        /*     // We should already be at position zero but for */
        /*     // ClippingAudioSource it might be off by some milliseconds so we */
        /*     // consider anything <= 100 as close enough. */
        /*     if ((int)(1000 * CMTimeGetSeconds(source.position)) > 100) { */
        /*         NSLog(@"On currentItem change, seeking back to zero"); */
        /*         BOOL shouldResumePlayback = NO; */
        /*         AVPlayerActionAtItemEnd originalEndAction = _player.actionAtItemEnd; */
        /*         if (_playing && CMTimeGetSeconds(CMTimeSubtract(source.position, source.duration)) >= 0) { */
        /*             NSLog(@"Need to pause while rewinding because we're at the end"); */
        /*             shouldResumePlayback = YES; */
        /*             _player.actionAtItemEnd = AVPlayerActionAtItemEndPause; */
        /*             [_player pause]; */
        /*         } */
        /*         [self enterBuffering:@"currentItem changed, seeking"]; */
        /*         [self updatePosition]; */
        /*         [self broadcastPlaybackEvent]; */
        /*         __weak __typeof__(self) weakSelf = self; */
        /*         [source seek:kCMTimeZero completionHandler:^(BOOL finished) { */
        /*             [weakSelf leaveBuffering:@"currentItem changed, finished seek"]; */
        /*             [weakSelf updatePosition]; */
        /*             [weakSelf broadcastPlaybackEvent]; */
        /*             if (shouldResumePlayback) { */
        /*                 weakSelf.player.actionAtItemEnd = originalEndAction; */
        /*                 // TODO: This logic is almost duplicated in seek. See if we can reuse this code. */
        /*                 weakSelf.player.rate = weakSelf.speed; */
        /*             } */
        /*         }]; */
        /*     } else { */
        /*         // Already at zero, no need to seek. */
        /*     } */
        /* } */

        if (_justAdvanced) {
            IndexedAudioSource *audioSource = playerItem.audioSource;
            if (_loopMode == loopOne) {
                [audioSource flip];
                [self enqueueFrom:_index];
            } else if (_loopMode == loopAll) {
                if (_index == [_order[0] intValue] && playerItem == audioSource.playerItem2) {
                    [audioSource flip];
                    [self enqueueFrom:_index];
                } else {
                    [self updateEndAction];
                }
            }
            _justAdvanced = NO;
        }
    } else if ([keyPath isEqualToString:@"loadedTimeRanges"]) {
        IndexedPlayerItem *playerItem = (IndexedPlayerItem *)object;
        if (playerItem != _player.currentItem) return;
        int pos = [self getBufferedPosition];
        if (pos != _bufferedPosition) {
            _bufferedPosition = pos;
            [self broadcastPlaybackEvent];
        }
    }
}

- (void)sendErrorForItem:(IndexedPlayerItem *)playerItem {
    FlutterError *flutterError = [FlutterError errorWithCode:[NSString stringWithFormat:@"%d", (int)playerItem.error.code]
                                                     message:playerItem.error.localizedDescription
                                                     details:nil];
    [self sendError:flutterError playerItem:playerItem];
}

- (void)sendError:(FlutterError *)flutterError playerItem:(IndexedPlayerItem *)playerItem {
    //NSLog(@"sendError");
    if (_loadResult && playerItem == _player.currentItem) {
        _loadResult(flutterError);
        _loadResult = nil;
    }
    // Broadcast all errors even if they aren't on the current item.
    [_eventChannel sendEvent:flutterError];
}

- (void)abortExistingConnection {
    FlutterError *flutterError = [FlutterError errorWithCode:@"abort"
                                                     message:@"Connection aborted"
                                                     details:nil];
    [self sendError:flutterError playerItem:nil];
}

- (int)indexForItem:(IndexedPlayerItem *)playerItem {
    for (int i = 0; i < _indexedAudioSources.count; i++) {
        if (_indexedAudioSources[i].playerItem == playerItem || _indexedAudioSources[i].playerItem2 == playerItem) {
            return i;
        }
    }
    return -1;
}

- (void)play {
    [self play:nil];
}

- (void)play:(FlutterResult)result {
    if (_playing) {
        if (result) {
            result(@{});
        }
        return;
    }
    if (result) {
        if (_playResult) {
            //NSLog(@"INTERRUPTING PLAY");
            _playResult(@{});
        }
        _playResult = result;
    }
    _playing = YES;
    _player.rate = _speed;
    [self updatePosition];
    if (@available(macOS 10.12, iOS 10.0, *)) {}
    else {
        if (_bufferUnconfirmed && !_player.currentItem.playbackBufferFull) {
            [self enterBuffering:@"play, _bufferUnconfirmed && !playbackBufferFull"];
            [self broadcastPlaybackEvent];
        }
    }
}

- (void)pause {
    if (!_playing) return;
    _playing = NO;
    [_player pause];
    [self updatePosition];
    [self broadcastPlaybackEvent];
    if (_playResult) {
        //NSLog(@"PLAY FINISHED DUE TO PAUSE");
        _playResult(@{});
        _playResult = nil;
    }
}

- (void)complete {
    [self updatePosition];
    _processingState = completed;
    [self broadcastPlaybackEvent];
    if (_playResult) {
        //NSLog(@"PLAY FINISHED DUE TO COMPLETE");
        _playResult(@{});
        _playResult = nil;
    }
}

- (void)setVolume:(float)volume {
    [_player setVolume:volume];
}

- (void)setSpeed:(float)speed {
    // NOTE: We ideally should check _player.currentItem.canPlaySlowForward and
    // canPlayFastForward, but these properties are unreliable and the official
    // documentation is unclear and contradictory.
    //
    // Source #1:
    // https://developer.apple.com/documentation/avfoundation/avplayer/1388846-rate?language=objc
    //
    //     Rates other than 0.0 and 1.0 can be used if the associated player
    //     item returns YES for the AVPlayerItem properties canPlaySlowForward
    //     or canPlayFastForward.
    //
    // Source #2:
    // https://developer.apple.com/library/archive/qa/qa1772/_index.html
    //
    //     An AVPlayerItem whose status property equals
    //     AVPlayerItemStatusReadyToPlay can be played at rates between 1.0 and
    //     2.0, inclusive, even if AVPlayerItem.canPlayFastForward is NO.
    //     AVPlayerItem.canPlayFastForward indicates whether the item can be
    //     played at rates greater than 2.0.
    //
    // But in practice, it appears that even if AVPlayerItem.canPlayFastForward
    // is NO, rates greater than 2.0 still work sometimes.
    //
    // So for now, we just let the app pass in any speed and hope for the best.
    // There is no way to reliably query whether the requested speed is
    // supported.
    _speed = speed;
    if (_playing) {
        _player.rate = speed;
    }
    [self updatePosition];
}

- (void)setLoopMode:(int)loopMode {
    if (loopMode == _loopMode) return;
    _loopMode = loopMode;
    [self enqueueFrom:_index];
}

- (void)updateEndAction {
    // Should be called in the following situations:
    // - when the audio source changes
    // - when _index changes
    // - when the loop mode changes.
    // - when the shuffle order changes. (TODO)
    // - when the shuffle mode changes.
    if (!_player) return;
    if (_audioSource && (_loopMode != loopOff || ([_order count] > 0 && [_orderInv[_index] intValue] + 1 < [_order count]))) {
        _player.actionAtItemEnd = AVPlayerActionAtItemEndAdvance;
    } else {
        _player.actionAtItemEnd = AVPlayerActionAtItemEndPause; // AVPlayerActionAtItemEndNone
    }
}

- (void)setShuffleModeEnabled:(BOOL)shuffleModeEnabled {
    //NSLog(@"setShuffleModeEnabled: %d", shuffleModeEnabled);
    _shuffleModeEnabled = shuffleModeEnabled;
    if (!_audioSource) return;

    [self updateOrder];

    [self enqueueFrom:_index];
}

- (void)setShuffleOrder:(NSDictionary *)dict {
    // TODO: update order and enqueue.
    [_audioSource decodeShuffleOrder:dict];
}

- (void)dumpQueue {
    for (int i = 0; i < _player.items.count; i++) {
        IndexedPlayerItem *playerItem = (IndexedPlayerItem *)_player.items[i];
        int j = [self indexForItem:playerItem];
        NSLog(@"- %d", j);
    }
}

- (void)setAutomaticallyWaitsToMinimizeStalling:(bool)automaticallyWaitsToMinimizeStalling {
    _automaticallyWaitsToMinimizeStalling = automaticallyWaitsToMinimizeStalling;
    if (@available(macOS 10.12, iOS 10.0, *)) {
        if(_player) {
            _player.automaticallyWaitsToMinimizeStalling = automaticallyWaitsToMinimizeStalling;
        }
    }
}

- (void)seek:(CMTime)position index:(NSNumber *)newIndex completionHandler:(void (^)(BOOL))completionHandler {
    if (_processingState == none || _processingState == loading) {
        if (completionHandler) {
            completionHandler(NO);
        }
        return;
    }
    int index = _index;
    if (newIndex != (id)[NSNull null]) {
        index = [newIndex intValue];
    }
    if (index != _index) {
        // Jump to a new item
        /* if (_playing && index == _index + 1) { */
        /*     // Special case for jumping to the very next item */
        /*     NSLog(@"seek to next item: %d -> %d", _index, index); */
        /*     [_indexedAudioSources[_index] seek:kCMTimeZero]; */
        /*     _index = index; */
        /*     [_player advanceToNextItem]; */
        /*     [self broadcastPlaybackEvent]; */
        /* } else */
        {
            // Jump to a distant item
            //NSLog(@"seek# jump to distant item: %d -> %d", _index, index);
            if (_playing) {
                [_player pause];
            }
            [_indexedAudioSources[_index] seek:kCMTimeZero];
            // The "currentItem" key observer will respect that a seek is already in progress
            _seekPos = position;
            [self updatePosition];
            [self enqueueFrom:index];
            IndexedAudioSource *source = _indexedAudioSources[_index];
            if (abs((int)(1000 * CMTimeGetSeconds(CMTimeSubtract(source.position, position)))) > 100) {
                [self enterBuffering:@"seek to index"];
                [self updatePosition];
                [self broadcastPlaybackEvent];
                [source seek:position completionHandler:^(BOOL finished) {
                    if (@available(macOS 10.12, iOS 10.0, *)) {
                        if (self->_playing) {
                            // Handled by timeControlStatus
                        } else {
                            if (self->_bufferUnconfirmed && !self->_player.currentItem.playbackBufferFull) {
                                // Stay in buffering
                            } else if (source.playerItem.status == AVPlayerItemStatusReadyToPlay) {
                                [self leaveBuffering:@"seek to index finished, (!bufferUnconfirmed || playbackBufferFull) && ready to play"];
                                [self updatePosition];
                                [self broadcastPlaybackEvent];
                            }
                        }
                    } else {
                        if (self->_bufferUnconfirmed && !self->_player.currentItem.playbackBufferFull) {
                            // Stay in buffering
                        } else if (source.playerItem.status == AVPlayerItemStatusReadyToPlay) {
                            [self leaveBuffering:@"seek to index finished, (!bufferUnconfirmed || playbackBufferFull) && ready to play"];
                            [self updatePosition];
                            [self broadcastPlaybackEvent];
                        }
                    }
                    if (self->_playing) {
                        self->_player.rate = self->_speed;
                    }
                    self->_seekPos = kCMTimeInvalid;
                    [self broadcastPlaybackEvent];
                    if (completionHandler) {
                        completionHandler(finished);
                    }
                }];
            } else {
                _seekPos = kCMTimeInvalid;
                if (_playing) {
                    if (@available(iOS 10.0, *)) {
                        // NOTE: Re-enable this line only after figuring out
                        // how to detect buffering when buffered audio is not
                        // immediately available.
                        //[_player playImmediatelyAtRate:_speed];
                        _player.rate = _speed;
                    } else {
                        _player.rate = _speed;
                    }
                }
                completionHandler(YES);
            }
        }
    } else {
        // Seek within an item
        if (_playing) {
            [_player pause];
        }
        _seekPos = position;
        //NSLog(@"seek. enter buffering. pos = %d", (int)(1000*CMTimeGetSeconds(_indexedAudioSources[_index].position)));
        // TODO: Move this into a separate method so it can also
        // be used in skip.
        [self enterBuffering:@"seek"];
        [self updatePosition];
        [self broadcastPlaybackEvent];
        [_indexedAudioSources[_index] seek:position completionHandler:^(BOOL finished) {
            [self updatePosition];
            if (self->_playing) {
                // If playing, buffering will be detected either by:
                // 1. checkForDiscontinuity
                // 2. timeControlStatus
                if (@available(iOS 10.0, *)) {
                    // NOTE: Re-enable this line only after figuring out how to
                    // detect buffering when buffered audio is not immediately
                    // available.
                    //[_player playImmediatelyAtRate:_speed];
                    self->_player.rate = self->_speed;
                } else {
                    self->_player.rate = self->_speed;
                }
            } else {
                // If not playing, there is no reliable way to detect
                // when buffering has completed, so we use
                // !playbackBufferEmpty. Although this always seems to
                // be full even right after a seek.
                if (self->_player.currentItem.playbackBufferEmpty) {
                    [self enterBuffering:@"seek finished, playbackBufferEmpty"];
                } else {
                    [self leaveBuffering:@"seek finished, !playbackBufferEmpty"];
                }
                [self updatePosition];
                if (self->_processingState != buffering) {
                    [self broadcastPlaybackEvent];
                }
            }
            self->_seekPos = kCMTimeInvalid;
            [self broadcastPlaybackEvent];
            if (completionHandler) {
                completionHandler(finished);
            }
        }];
    }
}

- (void)dispose {
    if (!_player) return;
    if (_processingState != none) {
        [_player pause];
        _processingState = none;
        // If used just before destroying the current FlutterEngine, this will result in:
        // NSInternalInconsistencyException: 'Sending a message before the FlutterEngine has been run.'
        //[self broadcastPlaybackEvent];
    }
    if (_timeObserver) {
        [_player removeTimeObserver:_timeObserver];
        _timeObserver = 0;
    }
    if (_indexedAudioSources) {
        for (int i = 0; i < [_indexedAudioSources count]; i++) {
            [self removeItemObservers:_indexedAudioSources[i].playerItem];
            if (_indexedAudioSources[i].playerItem2) {
                [self removeItemObservers:_indexedAudioSources[i].playerItem2];
            }
        }
        _indexedAudioSources = nil;
    }
    _audioSource = nil;
    if (_player) {
        [_player removeObserver:self forKeyPath:@"currentItem"];
        if (@available(macOS 10.12, iOS 10.0, *)) {
            [_player removeObserver:self forKeyPath:@"timeControlStatus"];
        }
        _player = nil;
    }
    // Untested:
    [_eventChannel dispose];
    [_waveformEventChannel dispose];
    [_fftEventChannel dispose];
    [_methodChannel setMethodCallHandler:nil];
}

@end<|MERGE_RESOLUTION|>--- conflicted
+++ resolved
@@ -51,15 +51,12 @@
     BOOL _playing;
     float _speed;
     BOOL _justAdvanced;
-<<<<<<< HEAD
     BOOL _visualizerEnableWaveform;
     BOOL _visualizerEnableFft;
     int _visualizerCaptureRate;
     int _visualizerCaptureSize;
     int _visualizerSamplingRate;
-=======
     NSDictionary<NSString *, NSString *> *_icyMetadata;
->>>>>>> dcced3f4
 }
 
 - (instancetype)initWithRegistrar:(NSObject<FlutterPluginRegistrar> *)registrar playerId:(NSString*)idParam {
@@ -102,15 +99,12 @@
     _automaticallyWaitsToMinimizeStalling = YES;
     _speed = 1.0f;
     _justAdvanced = NO;
-<<<<<<< HEAD
     _visualizerEnableWaveform = NO;
     _visualizerEnableFft = NO;
     _visualizerCaptureRate = 0;
     _visualizerCaptureSize = 0;
     _visualizerSamplingRate = 0;
-=======
     _icyMetadata = @{};
->>>>>>> dcced3f4
     __weak __typeof__(self) weakSelf = self;
     [_methodChannel setMethodCallHandler:^(FlutterMethodCall* call, FlutterResult result) {
         [weakSelf handleMethodCall:call result:result];
