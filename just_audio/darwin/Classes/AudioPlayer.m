--- conflicted
+++ resolved
@@ -24,12 +24,9 @@
     NSObject<FlutterPluginRegistrar>* _registrar;
     FlutterMethodChannel *_methodChannel;
     BetterEventChannel *_eventChannel;
-<<<<<<< HEAD
+    BetterEventChannel *_dataEventChannel;
     BetterEventChannel *_waveformEventChannel;
     BetterEventChannel *_fftEventChannel;
-=======
-    BetterEventChannel *_dataEventChannel;
->>>>>>> 43ccead7
     NSString *_playerId;
     AVQueuePlayer *_player;
     AudioSource *_audioSource;
@@ -76,16 +73,14 @@
     _eventChannel = [[BetterEventChannel alloc]
         initWithName:[NSMutableString stringWithFormat:@"com.ryanheise.just_audio.events.%@", _playerId]
            messenger:[registrar messenger]];
-<<<<<<< HEAD
+    _dataEventChannel = [[BetterEventChannel alloc]
+        initWithName:[NSMutableString stringWithFormat:@"com.ryanheise.just_audio.data.%@", _playerId]
+           messenger:[registrar messenger]];
     _waveformEventChannel = [[BetterEventChannel alloc]
         initWithName:[NSMutableString stringWithFormat:@"com.ryanheise.just_audio.waveform_events.%@", _playerId]
            messenger:[registrar messenger]];
     _fftEventChannel = [[BetterEventChannel alloc]
         initWithName:[NSMutableString stringWithFormat:@"com.ryanheise.just_audio.fft_events.%@", _playerId]
-=======
-    _dataEventChannel = [[BetterEventChannel alloc]
-        initWithName:[NSMutableString stringWithFormat:@"com.ryanheise.just_audio.data.%@", _playerId]
->>>>>>> 43ccead7
            messenger:[registrar messenger]];
     _index = 0;
     _processingState = none;
@@ -143,7 +138,6 @@
 - (void)handleMethodCall:(FlutterMethodCall*)call result:(FlutterResult)result {
     @try {
         NSDictionary *request = (NSDictionary *)call.arguments;
-<<<<<<< HEAD
         if ([@"startVisualizer" isEqualToString:call.method]) {
             int captureSize = request[@"captureSize"] == (id)[NSNull null] ? 1024 : [request[@"captureSize"] intValue];
             [self startVisualizer:captureSize
@@ -155,11 +149,7 @@
             [self stopVisualizer];
             result(@{});
         } else if ([@"load" isEqualToString:call.method]) {
-            CMTime initialPosition = request[@"initialPosition"] == (id)[NSNull null] ? kCMTimeZero : CMTimeMake([request[@"initialPosition"] longLongValue], 1000000);
-=======
-        if ([@"load" isEqualToString:call.method]) {
             CMTime initialPosition = request[@"initialPosition"] == (id)[NSNull null] ? kCMTimeInvalid : CMTimeMake([request[@"initialPosition"] longLongValue], 1000000);
->>>>>>> 43ccead7
             [self load:request[@"audioSource"] initialPosition:initialPosition initialIndex:request[@"initialIndex"] result:result];
         } else if ([@"play" isEqualToString:call.method]) {
             [self play:result];
@@ -1517,12 +1507,9 @@
     }
     // Untested:
     [_eventChannel dispose];
-<<<<<<< HEAD
+    [_dataEventChannel dispose];
     [_waveformEventChannel dispose];
     [_fftEventChannel dispose];
-=======
-    [_dataEventChannel dispose];
->>>>>>> 43ccead7
     [_methodChannel setMethodCallHandler:nil];
 }
 
