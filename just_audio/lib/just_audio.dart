--- conflicted
+++ resolved
@@ -1663,11 +1663,7 @@
   String toString() => 'title=$title,artist=$artist,url=$url';
 
   @override
-<<<<<<< HEAD
-  int get hashCode => hashValues(title, artist, url);
-=======
-  int get hashCode => Object.hash(title, url);
->>>>>>> a7db400b
+  int get hashCode => Object.hash(title, artist, url);
 
   @override
   bool operator ==(Object other) =>
