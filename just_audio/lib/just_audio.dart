import 'dart:async';
import 'dart:convert';
import 'dart:io';
import 'dart:math';

import 'package:audio_session/audio_session.dart';
import 'package:crypto/crypto.dart';
import 'package:flutter/foundation.dart';
import 'package:flutter/services.dart';
import 'package:flutter/widgets.dart';
import 'package:just_audio_platform_interface/just_audio_platform_interface.dart';
import 'package:meta/meta.dart' show experimental;
import 'package:path/path.dart' as p;
import 'package:path_provider/path_provider.dart';
import 'package:rxdart/rxdart.dart';
import 'package:uuid/uuid.dart';

final _uuid = Uuid();

/// An object to manage playing audio from a URL, a locale file or an asset.
///
/// ```
/// final player = AudioPlayer();
/// await player.setUrl('https://foo.com/bar.mp3');
/// player.play();
/// await player.pause();
/// await player.setClip(start: Duration(seconds: 10), end: Duration(seconds: 20));
/// await player.play();
/// await player.setUrl('https://foo.com/baz.mp3');
/// await player.seek(Duration(minutes: 5));
/// player.play();
/// await player.pause();
/// await player.dispose();
/// ```
///
/// You must call [dispose] to release the resources used by this player,
/// including any temporary files created to cache assets.
class AudioPlayer {
  /// The user agent to set on all HTTP requests.
  final String? _userAgent;

  final AudioLoadConfiguration? _audioLoadConfiguration;

  /// This is `true` when the audio player needs to engage the native platform
  /// side of the plugin to decode or play audio, and is `false` when the native
  /// resources are not needed (i.e. after initial instantiation and after [stop]).
  bool _active = false;

  /// This is set to [_nativePlatform] when [_active] is `true` and
  /// [_idlePlatform] otherwise.
  late Future<AudioPlayerPlatform> _platform;

  /// Reflects the current platform immediately after it is set.
  AudioPlayerPlatform? _platformValue;

  /// The interface to the native portion of the plugin. This will be disposed
  /// and set to `null` when not in use.
  Future<AudioPlayerPlatform>? _nativePlatform;

  /// A pure Dart implementation of the platform interface for use when the
  /// native platform is not needed.
  _IdleAudioPlayer? _idlePlatform;

  /// The subscription to the event channel of the current platform
  /// implementation. When switching between active and inactive modes, this is
  /// used to cancel the subscription to the previous platform's events and
  /// subscribe to the new platform's events.
  StreamSubscription? _playbackEventSubscription;

  /// The subscription to the data event channel of the current platform
  /// implementation. When switching between active and inactive modes, this is
  /// used to cancel the subscription to the previous platform's events and
  /// subscribe to the new platform's events.
  StreamSubscription? _playerDataSubscription;

  final String _id;
  _ProxyHttpServer? _proxy;
  AudioSource? _audioSource;
  final Map<String, AudioSource> _audioSources = {};
  bool _disposed = false;
  _InitialSeekValues? _initialSeekValues;

  PlaybackEvent _playbackEvent = PlaybackEvent();
  final _playbackEventSubject = BehaviorSubject<PlaybackEvent>(sync: true);
  Future<Duration?>? _durationFuture;
  final _durationSubject = BehaviorSubject<Duration?>();
  final _processingStateSubject = BehaviorSubject<ProcessingState>();
  final _playingSubject = BehaviorSubject.seeded(false);
  final _volumeSubject = BehaviorSubject.seeded(1.0);
  final _speedSubject = BehaviorSubject.seeded(1.0);
  final _pitchSubject = BehaviorSubject.seeded(1.0);
  final _skipSilenceEnabledSubject = BehaviorSubject.seeded(false);
  final _bufferedPositionSubject = BehaviorSubject<Duration>();
  final _icyMetadataSubject = BehaviorSubject<IcyMetadata?>();
  final _playerStateSubject = BehaviorSubject<PlayerState>();
  final _sequenceSubject = BehaviorSubject<List<IndexedAudioSource>?>();
  final _shuffleIndicesSubject = BehaviorSubject<List<int>?>();
  final _shuffleIndicesInv = <int>[];
  final _currentIndexSubject = BehaviorSubject<int?>(sync: true);
  final _sequenceStateSubject = BehaviorSubject<SequenceState?>();
  final _loopModeSubject = BehaviorSubject.seeded(LoopMode.off);
  final _shuffleModeEnabledSubject = BehaviorSubject.seeded(false);
  final _androidAudioSessionIdSubject = BehaviorSubject<int?>();
  // ignore: close_sinks
  BehaviorSubject<Duration>? _positionSubject;
  bool _automaticallyWaitsToMinimizeStalling = true;
  bool _playInterrupted = false;
  AndroidAudioAttributes? _androidAudioAttributes;
  final bool _androidApplyAudioAttributes;
  final bool _handleAudioSessionActivation;

  /// Creates an [AudioPlayer].
  ///
  /// If [userAgent] is specified, it will be included in the header of all HTTP
  /// requests on Android, iOS and macOS to identify your agent to the server.
  /// If set, just_audio will create a cleartext local HTTP proxy on your device
  /// to forward HTTP requests with headers included. If [userAgent] is not
  /// specified, this will default to Apple's Core Audio user agent on iOS/macOS
  /// and to just_audio's own user agent on Android. On Web, the browser will
  /// override any specified user-agent string with its own.
  ///
  /// The player will automatically pause/duck and resume/unduck when audio
  /// interruptions occur (e.g. a phone call) or when headphones are unplugged.
  /// If you wish to handle audio interruptions manually, set
  /// [handleInterruptions] to `false` and interface directly with the audio
  /// session via the [audio_session](https://pub.dev/packages/audio_session)
  /// package. If you do not wish just_audio to automatically activate the audio
  /// session when playing audio, set [handleAudioSessionActivation] to `false`.
  /// If you do not want just_audio to respect the global
  /// [AndroidAudioAttributes] configured by audio_session, set
  /// [androidApplyAudioAttributes] to `false`.
  ///
  /// The default audio loading and buffering behaviour can be configured via
  /// the [audioLoadConfiguration] parameter.
  AudioPlayer({
    String? userAgent,
    bool handleInterruptions = true,
    bool androidApplyAudioAttributes = true,
    bool handleAudioSessionActivation = true,
    AudioLoadConfiguration? audioLoadConfiguration,
  })  : _id = _uuid.v4(),
        _userAgent = userAgent,
        _androidApplyAudioAttributes = androidApplyAudioAttributes,
        _handleAudioSessionActivation = handleAudioSessionActivation,
        _audioLoadConfiguration = audioLoadConfiguration {
    _idlePlatform = _IdleAudioPlayer(id: _id, sequenceStream: sequenceStream);
    if (_audioLoadConfiguration?.darwinLoadControl != null) {
      _automaticallyWaitsToMinimizeStalling = _audioLoadConfiguration!
          .darwinLoadControl!.automaticallyWaitsToMinimizeStalling;
    }
    _playbackEventSubject.add(_playbackEvent);
    _processingStateSubject.addStream(playbackEventStream
        .map((event) => event.processingState)
        .distinct()
        .handleError((Object err, StackTrace stackTrace) {/* noop */}));
    _bufferedPositionSubject.addStream(playbackEventStream
        .map((event) => event.bufferedPosition)
        .distinct()
        .handleError((Object err, StackTrace stackTrace) {/* noop */}));
    _icyMetadataSubject.addStream(playbackEventStream
        .map((event) => event.icyMetadata)
        .distinct()
        .handleError((Object err, StackTrace stackTrace) {/* noop */}));
    _currentIndexSubject.addStream(playbackEventStream
        .map((event) => event.currentIndex)
        .distinct()
        .handleError((Object err, StackTrace stackTrace) {/* noop */}));
    _androidAudioSessionIdSubject.addStream(playbackEventStream
        .map((event) => event.androidAudioSessionId)
        .distinct()
        .handleError((Object err, StackTrace stackTrace) {/* noop */}));
    _sequenceStateSubject.addStream(Rx.combineLatest5<List<IndexedAudioSource>?,
        List<int>?, int?, bool, LoopMode, SequenceState?>(
      sequenceStream,
      shuffleIndicesStream,
      currentIndexStream,
      shuffleModeEnabledStream,
      loopModeStream,
      (sequence, shuffleIndices, currentIndex, shuffleModeEnabled, loopMode) {
        if (sequence == null) return null;
        if (shuffleIndices == null) return null;
        currentIndex ??= 0;
        currentIndex = max(min(sequence.length - 1, max(0, currentIndex)), 0);
        return SequenceState(
          sequence,
          currentIndex,
          shuffleIndices,
          shuffleModeEnabled,
          loopMode,
        );
      },
    ).distinct().handleError((Object err, StackTrace stackTrace) {/* noop */}));
    _playerStateSubject.addStream(
        Rx.combineLatest2<bool, PlaybackEvent, PlayerState>(
                playingStream,
                playbackEventStream,
                (playing, event) => PlayerState(playing, event.processingState))
            .distinct()
            .handleError((Object err, StackTrace stackTrace) {/* noop */}));
    _shuffleModeEnabledSubject.add(false);
    _loopModeSubject.add(LoopMode.off);
    _setPlatformActive(false, force: true)?.catchError((dynamic e) {});
    _sequenceSubject.add(null);
    // Respond to changes to AndroidAudioAttributes configuration.
    if (androidApplyAudioAttributes) {
      AudioSession.instance.then((audioSession) {
        audioSession.configurationStream
            .map((conf) => conf.androidAudioAttributes)
            .where((attributes) => attributes != null)
            .cast<AndroidAudioAttributes>()
            .distinct()
            .listen(setAndroidAudioAttributes);
      });
    }
    if (handleInterruptions) {
      AudioSession.instance.then((session) {
        session.becomingNoisyEventStream.listen((_) {
          pause();
        });
        session.interruptionEventStream.listen((event) {
          if (event.begin) {
            switch (event.type) {
              case AudioInterruptionType.duck:
                if (session.androidAudioAttributes!.usage ==
                    AndroidAudioUsage.game) {
                  setVolume(volume / 2);
                }
                _playInterrupted = false;
                break;
              case AudioInterruptionType.pause:
              case AudioInterruptionType.unknown:
                if (playing) {
                  pause();
                  // Although pause is async and sets _playInterrupted = false,
                  // this is done in the sync portion.
                  _playInterrupted = true;
                }
                break;
            }
          } else {
            switch (event.type) {
              case AudioInterruptionType.duck:
                setVolume(min(1.0, volume * 2));
                _playInterrupted = false;
                break;
              case AudioInterruptionType.pause:
                if (_playInterrupted) play();
                _playInterrupted = false;
                break;
              case AudioInterruptionType.unknown:
                _playInterrupted = false;
                break;
            }
          }
        });
      });
    }
    _removeOldAssetCacheDir();
  }

  /// Old versions of just_audio used an asset caching system that created a
  /// separate cache file per asset per player instance, and was highly
  /// dependent on the app calling [dispose] to clean up afterwards. If the app
  /// is upgrading from an old version of just_audio, this will delete the old
  /// cache directory.
  Future<void> _removeOldAssetCacheDir() async {
    if (kIsWeb) return;
    try {
      final oldAssetCacheDir = Directory(p.join(
          (await getTemporaryDirectory()).path, 'just_audio_asset_cache'));
      if (oldAssetCacheDir.existsSync()) {
        try {
          oldAssetCacheDir.deleteSync(recursive: true);
        } catch (e) {
          print("Failed to delete old asset cache dir: $e");
        }
      }
    } catch (e) {
      // There is no temporary directory for this platform.
    }
  }

  /// The previously set [AudioSource], if any.
  AudioSource? get audioSource => _audioSource;

  /// The latest [PlaybackEvent].
  PlaybackEvent get playbackEvent => _playbackEvent;

  /// A stream of [PlaybackEvent]s.
  Stream<PlaybackEvent> get playbackEventStream => _playbackEventSubject.stream;

  /// The duration of the current audio or `null` if unknown.
  Duration? get duration => _playbackEvent.duration;

  /// The duration of the current audio or `null` if unknown.
  Future<Duration?>? get durationFuture => _durationFuture;

  /// The duration of the current audio.
  Stream<Duration?> get durationStream => _durationSubject.stream;

  /// The current [ProcessingState].
  ProcessingState get processingState => _playbackEvent.processingState;

  /// A stream of [ProcessingState]s.
  Stream<ProcessingState> get processingStateStream =>
      _processingStateSubject.stream;

  /// Whether the player is playing.
  bool get playing => _playingSubject.value!;

  /// A stream of changing [playing] states.
  Stream<bool> get playingStream => _playingSubject.stream;

  /// The current volume of the player.
  double get volume => _volumeSubject.value!;

  /// A stream of [volume] changes.
  Stream<double> get volumeStream => _volumeSubject.stream;

  /// The current speed of the player.
  double get speed => _speedSubject.value!;

  /// A stream of current speed values.
  Stream<double> get speedStream => _speedSubject.stream;

  /// The current pitch factor of the player.
  double get pitch => _pitchSubject.value!;

  /// A stream of current pitch factor values.
  Stream<double> get pitchStream => _pitchSubject.stream;

  /// The current skipSilenceEnabled factor of the player.
  bool get skipSilenceEnabled => _skipSilenceEnabledSubject.value!;

  /// A stream of current skipSilenceEnabled factor values.
  Stream<bool> get skipSilenceEnabledStream =>
      _skipSilenceEnabledSubject.stream;

  /// The position up to which buffered audio is available.
  Duration get bufferedPosition =>
      _bufferedPositionSubject.value ?? Duration.zero;

  /// A stream of buffered positions.
  Stream<Duration> get bufferedPositionStream =>
      _bufferedPositionSubject.stream;

  /// The latest ICY metadata received through the audio source, or `null` if no
  /// metadata is available.
  IcyMetadata? get icyMetadata => _playbackEvent.icyMetadata;

  /// A stream of ICY metadata received through the audio source.
  Stream<IcyMetadata?> get icyMetadataStream => _icyMetadataSubject.stream;

  /// The current player state containing only the processing and playing
  /// states.
  PlayerState get playerState =>
      _playerStateSubject.value ?? PlayerState(false, ProcessingState.idle);

  /// A stream of [PlayerState]s.
  Stream<PlayerState> get playerStateStream => _playerStateSubject.stream;

  /// The current sequence of indexed audio sources, or `null` if no audio
  /// source is set.
  List<IndexedAudioSource>? get sequence => _sequenceSubject.value;

  /// A stream broadcasting the current sequence of indexed audio sources.
  Stream<List<IndexedAudioSource>?> get sequenceStream =>
      _sequenceSubject.stream;

  /// The current shuffled sequence of indexed audio sources, or `null` if no
  /// audio source is set.
  List<int>? get shuffleIndices => _shuffleIndicesSubject.value;

  /// A stream broadcasting the current shuffled sequence of indexed audio
  /// sources.
  Stream<List<int>?> get shuffleIndicesStream => _shuffleIndicesSubject.stream;

  //List<IndexedAudioSource> get _effectiveSequence =>
  //    shuffleModeEnabled ? shuffleIndices : sequence;

  /// The index of the current item, or `null` if either no audio source is set,
  /// or the current audio source has an empty sequence.
  int? get currentIndex => _currentIndexSubject.value;

  /// A stream broadcasting the current item.
  Stream<int?> get currentIndexStream => _currentIndexSubject.stream;

  /// The current [SequenceState], or `null` if either [sequence]] or
  /// [currentIndex] is `null`.
  SequenceState? get sequenceState => _sequenceStateSubject.value;

  /// A stream broadcasting the current [SequenceState].
  Stream<SequenceState?> get sequenceStateStream =>
      _sequenceStateSubject.stream;

  /// Whether there is another item after the current index.
  bool get hasNext => nextIndex != null;

  /// Whether there is another item before the current index.
  bool get hasPrevious => previousIndex != null;

  /// Returns [shuffleIndices] if [shuffleModeEnabled] is `true`, otherwise
  /// returns the unshuffled indices. When no current audio source is set, this
  /// returns `null`.
  List<int>? get effectiveIndices {
    if (shuffleIndices == null || sequence == null) return null;
    return shuffleModeEnabled
        ? shuffleIndices
        : List.generate(sequence!.length, (i) => i);
  }

  List<int>? get _effectiveIndicesInv {
    if (shuffleIndices == null || sequence == null) return null;
    return shuffleModeEnabled
        ? _shuffleIndicesInv
        : List.generate(sequence!.length, (i) => i);
  }

  /// The index of the next item to be played, or `null` if there is no next
  /// item.
  int? get nextIndex => _getRelativeIndex(1);

  /// The index of the previous item in play order, or `null` if there is no
  /// previous item.
  int? get previousIndex => _getRelativeIndex(-1);

  int? _getRelativeIndex(int offset) {
    if (_audioSource == null || currentIndex == null) return null;
    if (loopMode == LoopMode.one) return currentIndex;
    final effectiveIndices = this.effectiveIndices;
    if (effectiveIndices == null || effectiveIndices.isEmpty) return null;
    final effectiveIndicesInv = _effectiveIndicesInv!;
    if (currentIndex! >= effectiveIndicesInv.length) return null;
    final invPos = effectiveIndicesInv[currentIndex!];
    var newInvPos = invPos + offset;
    if (newInvPos >= effectiveIndices.length || newInvPos < 0) {
      if (loopMode == LoopMode.all) {
        newInvPos %= effectiveIndices.length;
      } else {
        return null;
      }
    }
    final result = effectiveIndices[newInvPos];
    return result;
  }

  /// The current loop mode.
  LoopMode get loopMode => _loopModeSubject.value!;

  /// A stream of [LoopMode]s.
  Stream<LoopMode> get loopModeStream => _loopModeSubject.stream;

  /// Whether shuffle mode is currently enabled.
  bool get shuffleModeEnabled => _shuffleModeEnabledSubject.value!;

  /// A stream of the shuffle mode status.
  Stream<bool> get shuffleModeEnabledStream =>
      _shuffleModeEnabledSubject.stream;

  /// The current Android AudioSession ID or `null` if not set.
  int? get androidAudioSessionId => _playbackEvent.androidAudioSessionId;

  /// Broadcasts the current Android AudioSession ID or `null` if not set.
  Stream<int?> get androidAudioSessionIdStream =>
      _androidAudioSessionIdSubject.stream;

  /// Whether the player should automatically delay playback in order to
  /// minimize stalling. (iOS 10.0 or later only)
  bool get automaticallyWaitsToMinimizeStalling =>
      _automaticallyWaitsToMinimizeStalling;

  /// The current position of the player.
  Duration get position {
    if (playing && processingState == ProcessingState.ready) {
      final result = _playbackEvent.updatePosition +
          (DateTime.now().difference(_playbackEvent.updateTime)) * speed;
      return _playbackEvent.duration == null ||
              result <= _playbackEvent.duration!
          ? result
          : _playbackEvent.duration!;
    } else {
      return _playbackEvent.updatePosition;
    }
  }

  /// A stream tracking the current position of this player, suitable for
  /// animating a seek bar. To ensure a smooth animation, this stream emits
  /// values more frequently on short items where the seek bar moves more
  /// quickly, and less frequenly on long items where the seek bar moves more
  /// slowly. The interval between each update will be no quicker than once
  /// every 16ms and no slower than once every 200ms.
  ///
  /// See [createPositionStream] for more control over the stream parameters.
  Stream<Duration> get positionStream {
    if (_positionSubject == null) {
      _positionSubject = BehaviorSubject<Duration>();
      if (!_disposed) {
        _positionSubject!.addStream(createPositionStream(
            steps: 800,
            minPeriod: Duration(milliseconds: 16),
            maxPeriod: Duration(milliseconds: 200)));
      }
    }
    return _positionSubject!.stream;
  }

  /// Creates a new stream periodically tracking the current position of this
  /// player. The stream will aim to emit [steps] position updates from the
  /// beginning to the end of the current audio source, at intervals of
  /// [duration] / [steps]. This interval will be clipped between [minPeriod]
  /// and [maxPeriod]. This stream will not emit values while audio playback is
  /// paused or stalled.
  ///
  /// Note: each time this method is called, a new stream is created. If you
  /// intend to use this stream multiple times, you should hold a reference to
  /// the returned stream and close it once you are done.
  Stream<Duration> createPositionStream({
    int steps = 800,
    Duration minPeriod = const Duration(milliseconds: 200),
    Duration maxPeriod = const Duration(milliseconds: 200),
  }) {
    assert(minPeriod <= maxPeriod);
    assert(minPeriod > Duration.zero);
    final controller = StreamController<Duration>.broadcast();
    if (_disposed) return controller.stream;

    Duration duration() => this.duration ?? Duration.zero;
    Duration step() {
      var s = duration() ~/ steps;
      if (s < minPeriod) s = minPeriod;
      if (s > maxPeriod) s = maxPeriod;
      return s;
    }

    Timer? currentTimer;
    StreamSubscription? durationSubscription;
    StreamSubscription? playbackEventSubscription;
    void yieldPosition(Timer timer) {
      if (controller.isClosed) {
        timer.cancel();
        durationSubscription?.cancel();
        playbackEventSubscription?.cancel();
        return;
      }
      if (_durationSubject.isClosed) {
        timer.cancel();
        durationSubscription?.cancel();
        playbackEventSubscription?.cancel();
        // This will in turn close _positionSubject.
        controller.close();
        return;
      }
      if (playing) {
        controller.add(position);
      }
    }

    durationSubscription = durationStream.listen((duration) {
      currentTimer?.cancel();
      currentTimer = Timer.periodic(step(), yieldPosition);
    }, onError: (Object e, StackTrace stackTrace) {});
    playbackEventSubscription = playbackEventStream.listen((event) {
      controller.add(position);
    }, onError: (Object e, StackTrace stackTrace) {});
    return controller.stream.distinct();
  }

  /// Convenience method to set the audio source to a URL with optional headers,
  /// preloaded by default, with an initial position of zero by default.
  /// If headers are set, just_audio will create a cleartext local HTTP proxy on
  /// your device to forward HTTP requests with headers included.
  ///
  /// This is equivalent to:
  ///
  /// ```
  /// setAudioSource(AudioSource.uri(Uri.parse(url), headers: headers),
  ///     initialPosition: Duration.zero, preload: true);
  /// ```
  ///
  /// See [setAudioSource] for a detailed explanation of the options.
  Future<Duration?> setUrl(
    String url, {
    Map<String, String>? headers,
    Duration? initialPosition,
    bool preload = true,
  }) =>
      setAudioSource(AudioSource.uri(Uri.parse(url), headers: headers),
          initialPosition: initialPosition, preload: preload);

  /// Convenience method to set the audio source to a file, preloaded by
  /// default, with an initial position of zero by default.
  ///
  /// ```
  /// setAudioSource(AudioSource.uri(Uri.file(filePath)),
  ///     initialPosition: Duration.zero, preload: true);
  /// ```
  ///
  /// See [setAudioSource] for a detailed explanation of the options.
  Future<Duration?> setFilePath(
    String filePath, {
    Duration? initialPosition,
    bool preload = true,
  }) =>
      setAudioSource(AudioSource.uri(Uri.file(filePath)),
          initialPosition: initialPosition, preload: preload);

  /// Convenience method to set the audio source to an asset, preloaded by
  /// default, with an initial position of zero by default.
  ///
  /// ```
  /// setAudioSource(AudioSource.uri(Uri.parse('asset:///$assetPath')),
  ///     initialPosition: Duration.zero, preload: true);
  /// ```
  ///
  /// See [setAudioSource] for a detailed explanation of the options.
  Future<Duration?> setAsset(
    String assetPath, {
    bool preload = true,
    Duration? initialPosition,
  }) =>
      setAudioSource(AudioSource.uri(Uri.parse('asset:///$assetPath')),
          initialPosition: initialPosition, preload: preload);

  /// Sets the source from which this audio player should fetch audio.
  ///
  /// By default, this method will immediately start loading audio and return
  /// its duration as soon as it is known, or `null` if that information is
  /// unavailable. Set [preload] to `false` if you would prefer to delay loading
  /// until some later point, either via an explicit call to [load] or via a
  /// call to [play] which implicitly loads the audio. If [preload] is `false`,
  /// a `null` duration will be returned. Note that the [preload] option will
  /// automatically be assumed as `true` if `playing` is currently `true`.
  ///
  /// Optionally specify [initialPosition] and [initialIndex] to seek to an
  /// initial position within a particular item (defaulting to position zero of
  /// the first item).
  ///
  /// When [preload] is `true`, this method may throw:
  ///
  /// * [Exception] if no audio source has been previously set.
  /// * [PlayerException] if the audio source was unable to be loaded.
  /// * [PlayerInterruptedException] if another audio source was loaded before
  /// this call completed or the player was stopped or disposed of before the
  /// call completed.
  Future<Duration?> setAudioSource(
    AudioSource source, {
    bool preload = true,
    int? initialIndex,
    Duration? initialPosition,
  }) async {
    if (_disposed) return null;
    _audioSource = null;
    _initialSeekValues =
        _InitialSeekValues(position: initialPosition, index: initialIndex);
    _playbackEventSubject.add(_playbackEvent = PlaybackEvent(
        currentIndex: initialIndex ?? 0,
        updatePosition: initialPosition ?? Duration.zero));
    _audioSource = source;
    _broadcastSequence();
    Duration? duration;
    if (playing) preload = true;
    if (preload) {
      duration = await load();
    } else {
      await _setPlatformActive(false);
    }
    return duration;
  }

  /// Starts loading the current audio source and returns the audio duration as
  /// soon as it is known, or `null` if unavailable.
  ///
  /// This method throws:
  ///
  /// * [Exception] if no audio source has been previously set.
  /// * [PlayerException] if the audio source was unable to be loaded.
  /// * [PlayerInterruptedException] if another call to [load] happened before
  /// this call completed or the player was stopped or disposed of before the
  /// call could complete.
  Future<Duration?> load() async {
    if (_disposed) return null;
    if (_audioSource == null) {
      throw Exception('Must set AudioSource before loading');
    }
    if (_active) {
      return await _load(await _platform, _audioSource!,
          initialSeekValues: _initialSeekValues);
    } else {
      // This will implicitly load the current audio source.
      return await _setPlatformActive(true);
    }
  }

  void _broadcastSequence() {
    // TODO: update currentIndex first if it's out of range as a result of
    // removing items from the playlist.
    _sequenceSubject.add(_audioSource?.sequence);
    _updateShuffleIndices();
  }

  void _updateShuffleIndices() {
    _shuffleIndicesSubject.add(_audioSource?.shuffleIndices);
    final shuffleIndicesLength = shuffleIndices?.length ?? 0;
    if (_shuffleIndicesInv.length > shuffleIndicesLength) {
      _shuffleIndicesInv.removeRange(
          shuffleIndicesLength, _shuffleIndicesInv.length);
    } else if (_shuffleIndicesInv.length < shuffleIndicesLength) {
      _shuffleIndicesInv.addAll(
          List.filled(shuffleIndicesLength - _shuffleIndicesInv.length, 0));
    }
    for (var i = 0; i < shuffleIndicesLength; i++) {
      _shuffleIndicesInv[shuffleIndices![i]] = i;
    }
  }

  void _registerAudioSource(AudioSource source) {
    _audioSources[source._id] = source;
  }

  Future<Duration?> _load(AudioPlayerPlatform platform, AudioSource source,
      {_InitialSeekValues? initialSeekValues}) async {
    try {
      if (!kIsWeb && (source._requiresProxy || _userAgent != null)) {
        if (_proxy == null) {
          _proxy = _ProxyHttpServer();
          await _proxy!.start();
        }
      }
      await source._setup(this);
      source._shuffle(initialIndex: initialSeekValues?.index ?? 0);
      _updateShuffleIndices();
      _durationFuture = platform
          .load(LoadRequest(
            audioSourceMessage: source._toMessage(),
            initialPosition: initialSeekValues?.position,
            initialIndex: initialSeekValues?.index,
          ))
          .then((response) => response.duration);
      final duration = await _durationFuture;
      _durationSubject.add(duration);
      if (platform != _platformValue) {
        // the platform has changed since we started loading, so abort.
        throw PlatformException(code: 'abort', message: 'Loading interrupted');
      }
      // Wait for loading state to pass.
      await processingStateStream
          .firstWhere((state) => state != ProcessingState.loading);
      return duration;
    } on PlatformException catch (e) {
      try {
        throw PlayerException(int.parse(e.code), e.message);
      } on FormatException catch (_) {
        if (e.code == 'abort') {
          throw PlayerInterruptedException(e.message);
        } else {
          throw PlayerException(9999999, e.message);
        }
      }
    }
  }

  /// Clips the current [AudioSource] to the given [start] and [end]
  /// timestamps. If [start] is null, it will be reset to the start of the
  /// original [AudioSource]. If [end] is null, it will be reset to the end of
  /// the original [AudioSource]. This method cannot be called from the
  /// [ProcessingState.idle] state.
  Future<Duration?> setClip({Duration? start, Duration? end}) async {
    if (_disposed) return null;
    _setPlatformActive(true)?.catchError((dynamic e) {});
    final duration = await _load(
        await _platform,
        start == null && end == null
            ? _audioSource!
            : ClippingAudioSource(
                child: _audioSource as UriAudioSource,
                start: start,
                end: end,
              ));
    return duration;
  }

  /// Tells the player to play audio as soon as an audio source is loaded and
  /// ready to play. If an audio source has been set but not preloaded, this
  /// method will also initiate the loading. The [Future] returned by this
  /// method completes when the playback completes or is paused or stopped. If
  /// the player is already playing, this method completes immediately.
  ///
  /// This method causes [playing] to become true, and it will remain true
  /// until [pause] or [stop] is called. This means that if playback completes,
  /// and then you [seek] to an earlier position in the audio, playback will
  /// continue playing from that position. If you instead wish to [pause] or
  /// [stop] playback on completion, you can call either method as soon as
  /// [processingState] becomes [ProcessingState.completed] by listening to
  /// [processingStateStream].
  ///
  /// This method activates the audio session before playback, and will do
  /// nothing if activation of the audio session fails for any reason.
  Future<void> play() async {
    if (_disposed) return;
    if (playing) return;
    _playInterrupted = false;
    // Broadcast to clients immediately, but revert to false if we fail to
    // activate the audio session. This allows setAudioSource to be aware of a
    // prior play request.
    _playbackEvent = _playbackEvent.copyWith(
      updatePosition: position,
      updateTime: DateTime.now(),
    );
    _playingSubject.add(true);
    _playbackEventSubject.add(_playbackEvent);
    final playCompleter = Completer<dynamic>();
    final audioSession = await AudioSession.instance;
    if (!_handleAudioSessionActivation || await audioSession.setActive(true)) {
      // TODO: rewrite this to more cleanly handle simultaneous load/play
      // requests which each may result in platform play requests.
      final requireActive = _audioSource != null;
      if (requireActive) {
        if (_active) {
          // If the native platform is already active, send it a play request.
          // NOTE: If a load() request happens simultaneously, this may result
          // in two play requests being sent. The platform implementation should
          // ignore the second play request since it is already playing.
          _sendPlayRequest(await _platform, playCompleter);
        } else {
          // If the native platform wasn't already active, activating it will
          // implicitly restore the playing state and send a play request.
          _setPlatformActive(true, playCompleter: playCompleter)
              ?.catchError((dynamic e) {});
        }
      }
    } else {
      // Revert if we fail to activate the audio session.
      _playingSubject.add(false);
    }
    await playCompleter.future;
  }

  /// Pauses the currently playing media. This method does nothing if
  /// ![playing].
  Future<void> pause() async {
    if (_disposed) return;
    if (!playing) return;
    //_setPlatformActive(true);
    _playInterrupted = false;
    // Update local state immediately so that queries aren't surprised.
    _playbackEvent = _playbackEvent.copyWith(
      updatePosition: position,
      updateTime: DateTime.now(),
    );
    _playingSubject.add(false);
    _playbackEventSubject.add(_playbackEvent);
    // TODO: perhaps modify platform side to ensure new state is broadcast
    // before this method returns.
    await (await _platform).pause(PauseRequest());
  }

  Future<void> _sendPlayRequest(
      AudioPlayerPlatform platform, Completer<void>? playCompleter) async {
    try {
      await platform.play(PlayRequest());
      playCompleter?.complete();
    } catch (e, stackTrace) {
      playCompleter?.completeError(e, stackTrace);
    }
  }

  /// Stops playing audio and releases decoders and other native platform
  /// resources needed to play audio. The current audio source state will be
  /// retained and playback can be resumed at a later point in time.
  ///
  /// Use [stop] if the app is done playing audio for now but may need still
  /// want to resume playback later. Use [dispose] when the app is completely
  /// finished playing audio. Use [pause] instead if you would like to keep the
  /// decoders alive so that the app can quickly resume audio playback.
  Future<void> stop() async {
    if (_disposed) return;
    final future = _setPlatformActive(false);

    _playInterrupted = false;
    // Update local state immediately so that queries aren't surprised.
    _playingSubject.add(false);
    await future;
  }

  /// Sets the volume of this player, where 1.0 is normal volume.
  Future<void> setVolume(final double volume) async {
    if (_disposed) return;
    _volumeSubject.add(volume);
    await (await _platform).setVolume(SetVolumeRequest(volume: volume));
  }

  /// Sets whether silence should be skipped in audio playback. (Currently
  /// Android only).
  Future<void> setSkipSilenceEnabled(bool enabled) async {
    if (_disposed) return;
    final previouslyEnabled = skipSilenceEnabled;
    if (enabled == previouslyEnabled) return;
    _skipSilenceEnabledSubject.add(enabled);
    try {
      await (await _platform)
          .setSkipSilence(SetSkipSilenceRequest(enabled: enabled));
    } catch (e) {
      _skipSilenceEnabledSubject.add(previouslyEnabled);
      rethrow;
    }
  }

  /// Sets the playback speed of this player, where 1.0 is normal speed. Note
  /// that values in excess of 1.0 may result in stalls if the playback speed is
  /// faster than the player is able to downloaded the audio.
  Future<void> setSpeed(final double speed) async {
    if (_disposed) return;
    _playbackEvent = _playbackEvent.copyWith(
      updatePosition: position,
      updateTime: DateTime.now(),
    );
    _playbackEventSubject.add(_playbackEvent);
    _speedSubject.add(speed);
    await (await _platform).setSpeed(SetSpeedRequest(speed: speed));
  }

  /// Sets the factor by which pitch will be shifted.
  Future<void> setPitch(final double pitch) async {
    if (_disposed) return;
    _playbackEvent = _playbackEvent.copyWith(
      updatePosition: position,
      updateTime: DateTime.now(),
    );
    _playbackEventSubject.add(_playbackEvent);
    _pitchSubject.add(pitch);
    await (await _platform).setPitch(SetPitchRequest(pitch: pitch));
  }

  /// Sets the [LoopMode]. Looping will be gapless on Android, iOS and macOS. On
  /// web, there will be a slight gap at the loop point.
  Future<void> setLoopMode(LoopMode mode) async {
    if (_disposed) return;
    _loopModeSubject.add(mode);
    await (await _platform).setLoopMode(
        SetLoopModeRequest(loopMode: LoopModeMessage.values[mode.index]));
  }

  /// Sets whether shuffle mode is enabled.
  Future<void> setShuffleModeEnabled(bool enabled) async {
    if (_disposed) return;
    _shuffleModeEnabledSubject.add(enabled);
    await (await _platform).setShuffleMode(SetShuffleModeRequest(
        shuffleMode:
            enabled ? ShuffleModeMessage.all : ShuffleModeMessage.none));
  }

  /// Recursively shuffles the children of the currently loaded [AudioSource].
  /// Each [ConcatenatingAudioSource] will be shuffled according to its
  /// configured [ShuffleOrder].
  Future<void> shuffle() async {
    if (_disposed) return;
    if (_audioSource == null) return;
    _audioSource!._shuffle(initialIndex: currentIndex);
    _updateShuffleIndices();
    await (await _platform).setShuffleOrder(
        SetShuffleOrderRequest(audioSourceMessage: _audioSource!._toMessage()));
  }

  /// Sets automaticallyWaitsToMinimizeStalling for AVPlayer in iOS 10.0 or later, defaults to true.
  /// Has no effect on Android clients
  Future<void> setAutomaticallyWaitsToMinimizeStalling(
      final bool automaticallyWaitsToMinimizeStalling) async {
    if (_disposed) return;
    _automaticallyWaitsToMinimizeStalling =
        automaticallyWaitsToMinimizeStalling;
    await (await _platform).setAutomaticallyWaitsToMinimizeStalling(
        SetAutomaticallyWaitsToMinimizeStallingRequest(
            enabled: automaticallyWaitsToMinimizeStalling));
  }

  /// Sets canUseNetworkResourcesForLiveStreamingWhilePaused on iOS/macOS,
  /// defaults to false.
  Future<void> setCanUseNetworkResourcesForLiveStreamingWhilePaused(
      final bool canUseNetworkResourcesForLiveStreamingWhilePaused) async {
    if (_disposed) return;
    await (await _platform)
        .setCanUseNetworkResourcesForLiveStreamingWhilePaused(
            SetCanUseNetworkResourcesForLiveStreamingWhilePausedRequest(
                enabled: canUseNetworkResourcesForLiveStreamingWhilePaused));
  }

  /// Sets preferredPeakBitRate on iOS/macOS, defaults to true.
  Future<void> setPreferredPeakBitRate(
      final double preferredPeakBitRate) async {
    if (_disposed) return;
    await (await _platform).setPreferredPeakBitRate(
        SetPreferredPeakBitRateRequest(bitRate: preferredPeakBitRate));
  }

  /// Seeks to a particular [position]. If a composition of multiple
  /// [AudioSource]s has been loaded, you may also specify [index] to seek to a
  /// particular item within that sequence. This method has no effect unless
  /// an audio source has been loaded.
  ///
  /// A `null` [position] seeks to the head of a live stream.
  Future<void> seek(final Duration? position, {int? index}) async {
    if (_disposed) return;
    _initialSeekValues = null;
    switch (processingState) {
      case ProcessingState.loading:
        return;
      default:
        _playbackEvent = _playbackEvent.copyWith(
          updatePosition: position,
          updateTime: DateTime.now(),
        );
        _playbackEventSubject.add(_playbackEvent);
        await (await _platform)
            .seek(SeekRequest(position: position, index: index));
    }
  }

  /// Seek to the next item, or does nothing if there is no next item.
  Future<void> seekToNext() async {
    if (hasNext) {
      await seek(Duration.zero, index: nextIndex);
    }
  }

  /// Seek to the previous item, or does nothing if there is no previous item.
  Future<void> seekToPrevious() async {
    if (hasPrevious) {
      await seek(Duration.zero, index: previousIndex);
    }
  }

  /// Set the Android audio attributes for this player. Has no effect on other
  /// platforms. This will cause a new Android AudioSession ID to be generated.
  Future<void> setAndroidAudioAttributes(
      AndroidAudioAttributes audioAttributes) async {
    if (_disposed) return;
    if (audioAttributes == _androidAudioAttributes) return;
    _androidAudioAttributes = audioAttributes;
    await _internalSetAndroidAudioAttributes(await _platform, audioAttributes);
  }

  Future<void> _internalSetAndroidAudioAttributes(AudioPlayerPlatform platform,
      AndroidAudioAttributes audioAttributes) async {
    await platform.setAndroidAudioAttributes(SetAndroidAudioAttributesRequest(
        contentType: audioAttributes.contentType.index,
        flags: audioAttributes.flags.value,
        usage: audioAttributes.usage.value));
  }

  /// Release all resources associated with this player. You must invoke this
  /// after you are done with the player.
  Future<void> dispose() async {
    if (_disposed) return;
    _disposed = true;
    if (_nativePlatform != null) {
      await _disposePlatform(await _nativePlatform!);
      _nativePlatform = null;
    }
    if (_idlePlatform != null) {
      await _disposePlatform(_idlePlatform!);
      _idlePlatform = null;
    }
    _audioSource = null;
    _audioSources.values.forEach((s) => s._dispose());
    _audioSources.clear();
    _proxy?.stop();
    await _durationSubject.close();
    await _loopModeSubject.close();
    await _shuffleModeEnabledSubject.close();
    await _playingSubject.close();
    await _volumeSubject.close();
    await _speedSubject.close();
    await _pitchSubject.close();
    await _sequenceSubject.close();
    await _shuffleIndicesSubject.close();
  }

  /// Switch to using the native platform when [active] is `true` and using the
  /// idle platform when [active] is `false`. If an audio source has been set,
  /// the returned future completes with its duration if known, or `null`
  /// otherwise.
  ///
  /// The platform will not switch if [active] == [_active] unless [force] is
  /// `true`.
  Future<Duration?>? _setPlatformActive(bool active,
      {Completer<void>? playCompleter, bool force = false}) {
    if (_disposed) return null;
    if (!force && (active == _active)) return _durationFuture;
    // This method updates _active and _platform before yielding to the next
    // task in the event loop.
    _active = active;
    final position = this.position;
    final currentIndex = this.currentIndex;
    final audioSource = _audioSource;
    final durationCompleter = Completer<Duration?>();

    Future<AudioPlayerPlatform> setPlatform() async {
      _playbackEventSubscription?.cancel();
      _playerDataSubscription?.cancel();
      if (!force) {
        final oldPlatform = _platformValue!;
        if (oldPlatform != _idlePlatform) {
          await _disposePlatform(oldPlatform);
        }
      }
      if (_disposed) return _platform;
      // During initialisation, we must only use this platform reference in case
      // _platform is updated again during initialisation.
      final platform = active
          ? await (_nativePlatform = JustAudioPlatform.instance.init(
              InitRequest(
                  id: _id,
                  audioLoadConfiguration:
                      _audioLoadConfiguration?._toMessage())))
          : _idlePlatform!;
<<<<<<< HEAD
      _playerDataSubscription =
          platform.playerDataMessageStream.listen((message) {
        if (message.playing != null && message.playing != playing) {
          _playingSubject.add(message.playing!);
        }
        if (message.volume != null) {
          _volumeSubject.add(message.volume!);
        }
        if (message.speed != null) {
          _speedSubject.add(message.speed!);
        }
        if (message.pitch != null) {
          _pitchSubject.add(message.pitch!);
        }
        if (message.loopMode != null) {
          _loopModeSubject.add(LoopMode.values[message.loopMode!.index]);
        }
        if (message.shuffleMode != null) {
          _shuffleModeEnabledSubject
              .add(message.shuffleMode != ShuffleModeMessage.none);
        }
      });
=======
      _platformValue = platform;
>>>>>>> 57842441
      _playbackEventSubscription =
          platform.playbackEventMessageStream.listen((message) {
        var duration = message.duration;
        var index = message.currentIndex ?? currentIndex;
        if (index != null && sequence != null && index < sequence!.length) {
          if (duration == null) {
            duration = sequence![index].duration;
          } else {
            sequence![index].duration = duration;
          }
        }
        final playbackEvent = PlaybackEvent(
          processingState:
              ProcessingState.values[message.processingState.index],
          updateTime: message.updateTime,
          updatePosition: message.updatePosition,
          bufferedPosition: message.bufferedPosition,
          duration: duration,
          icyMetadata: message.icyMetadata == null
              ? null
              : IcyMetadata._fromMessage(message.icyMetadata!),
          currentIndex: index,
          androidAudioSessionId: message.androidAudioSessionId,
        );
        _durationFuture = Future.value(playbackEvent.duration);
        if (playbackEvent.duration != _playbackEvent.duration) {
          _durationSubject.add(playbackEvent.duration);
        }
        final oldPlaybackEvent = _playbackEvent;
        _playbackEventSubject.add(_playbackEvent = playbackEvent);
        if (_playbackEvent.processingState !=
                oldPlaybackEvent.processingState &&
            _playbackEvent.processingState == ProcessingState.idle) {
          _setPlatformActive(false);
        }
      }, onError: _playbackEventSubject.addError);

      if (active) {
        final automaticallyWaitsToMinimizeStalling =
            this.automaticallyWaitsToMinimizeStalling;
        final playing = this.playing;
        // To avoid a glitch in ExoPlayer, ensure that any requested audio
        // attributes are set before loading the audio source.
        if (_androidApplyAudioAttributes) {
          final audioSession = await AudioSession.instance;
          _androidAudioAttributes ??=
              audioSession.configuration?.androidAudioAttributes;
        }
        if (_androidAudioAttributes != null) {
          await _internalSetAndroidAudioAttributes(
              platform, _androidAudioAttributes!);
        }
        if (!automaticallyWaitsToMinimizeStalling) {
          // Only set if different from default.
          await platform.setAutomaticallyWaitsToMinimizeStalling(
              SetAutomaticallyWaitsToMinimizeStallingRequest(
                  enabled: automaticallyWaitsToMinimizeStalling));
        }
        await platform.setVolume(SetVolumeRequest(volume: volume));
        await platform.setSpeed(SetSpeedRequest(speed: speed));
        try {
          await platform.setPitch(SetPitchRequest(pitch: pitch));
        } catch (e) {
          print('setPitch not supported on this platform');
        }
        try {
          await platform.setSkipSilence(
              SetSkipSilenceRequest(enabled: skipSilenceEnabled));
        } catch (e) {
          print('setSkipSilence not supported on this platform');
        }
        await platform.setLoopMode(SetLoopModeRequest(
            loopMode: LoopModeMessage.values[loopMode.index]));
        await platform.setShuffleMode(SetShuffleModeRequest(
            shuffleMode: shuffleModeEnabled
                ? ShuffleModeMessage.all
                : ShuffleModeMessage.none));
        if (playing) {
          _sendPlayRequest(platform, playCompleter);
        }
      }
      if (audioSource != null) {
        try {
          final duration = await _load(platform, _audioSource!,
              initialSeekValues: _initialSeekValues ??
                  _InitialSeekValues(position: position, index: currentIndex));
          durationCompleter.complete(duration);
        } catch (e, stackTrace) {
          _setPlatformActive(false)?.catchError((dynamic e) {});
          durationCompleter.completeError(e, stackTrace);
        }
      } else {
        durationCompleter.complete(null);
      }

      return platform;
    }

    _platform = setPlatform();
    return durationCompleter.future;
  }

  /// Dispose of the given platform.
  Future<void> _disposePlatform(AudioPlayerPlatform platform) async {
    if (platform is _IdleAudioPlayer) {
      await platform.dispose(DisposeRequest());
    } else {
      _nativePlatform = null;
      try {
        await JustAudioPlatform.instance
            .disposePlayer(DisposePlayerRequest(id: _id));
      } catch (e) {
        // Fallback if disposePlayer hasn't been implemented.
        await platform.dispose(DisposeRequest());
      }
    }
  }

  /// Clears the plugin's internal asset cache directory. Call this when the
  /// app's assets have changed to force assets to be re-fetched from the asset
  /// bundle.
  static Future<void> clearAssetCache() async {
    if (kIsWeb) return;
    await for (var file in (await _getCacheDir()).list()) {
      await file.delete(recursive: true);
    }
  }
}

/// Captures the details of any error accessing, loading or playing an audio
/// source, including an invalid or inaccessible URL, or an audio encoding that
/// could not be understood.
class PlayerException {
  /// On iOS and macOS, maps to `NSError.code`. On Android, maps to
  /// `ExoPlaybackException.type`. On Web, maps to `MediaError.code`.
  final int code;

  /// On iOS and macOS, maps to `NSError.localizedDescription`. On Android,
  /// maps to `ExoPlaybackException.getMessage()`. On Web, a generic message
  /// is provided.
  final String? message;

  PlayerException(this.code, this.message);

  @override
  String toString() => "($code) $message";
}

/// An error that occurs when one operation on the player has been interrupted
/// (e.g. by another simultaneous operation).
class PlayerInterruptedException {
  final String? message;

  PlayerInterruptedException(this.message);

  @override
  String toString() => "$message";
}

/// Encapsulates the playback state and current position of the player.
class PlaybackEvent {
  /// The current processing state.
  final ProcessingState processingState;

  /// When the last time a position discontinuity happened, as measured in time
  /// since the epoch.
  final DateTime updateTime;

  /// The position at [updateTime].
  final Duration updatePosition;

  /// The buffer position.
  final Duration bufferedPosition;

  /// The media duration, or `null` if unknown.
  final Duration? duration;

  /// The latest ICY metadata received through the audio stream if available.
  final IcyMetadata? icyMetadata;

  /// The index of the currently playing item, or `null` if no item is selected.
  final int? currentIndex;

  /// The current Android AudioSession ID if set.
  final int? androidAudioSessionId;

  PlaybackEvent({
    this.processingState = ProcessingState.idle,
    DateTime? updateTime,
    this.updatePosition = Duration.zero,
    this.bufferedPosition = Duration.zero,
    this.duration,
    this.icyMetadata,
    this.currentIndex,
    this.androidAudioSessionId,
  }) : updateTime = updateTime ?? DateTime.now();

  /// Returns a copy of this event with given properties replaced.
  PlaybackEvent copyWith({
    ProcessingState? processingState,
    DateTime? updateTime,
    Duration? updatePosition,
    Duration? bufferedPosition,
    Duration? duration,
    IcyMetadata? icyMetadata,
    int? currentIndex,
    int? androidAudioSessionId,
  }) =>
      PlaybackEvent(
        processingState: processingState ?? this.processingState,
        updateTime: updateTime ?? this.updateTime,
        updatePosition: updatePosition ?? this.updatePosition,
        bufferedPosition: bufferedPosition ?? this.bufferedPosition,
        duration: duration ?? this.duration,
        icyMetadata: icyMetadata ?? this.icyMetadata,
        currentIndex: currentIndex ?? this.currentIndex,
        androidAudioSessionId:
            androidAudioSessionId ?? this.androidAudioSessionId,
      );

  @override
  String toString() =>
      "{processingState=$processingState, updateTime=$updateTime, updatePosition=$updatePosition}";
}

/// Enumerates the different processing states of a player.
enum ProcessingState {
  /// The player has not loaded an [AudioSource].
  idle,

  /// The player is loading an [AudioSource].
  loading,

  /// The player is buffering audio and unable to play.
  buffering,

  /// The player is has enough audio buffered and is able to play.
  ready,

  /// The player has reached the end of the audio.
  completed,
}

/// Encapsulates the playing and processing states. These two states vary
/// orthogonally, and so if [processingState] is [ProcessingState.buffering],
/// you can check [playing] to determine whether the buffering occurred while
/// the player was playing or while the player was paused.
class PlayerState {
  /// Whether the player will play when [processingState] is
  /// [ProcessingState.ready].
  final bool playing;

  /// The current processing state of the player.
  final ProcessingState processingState;

  PlayerState(this.playing, this.processingState);

  @override
  String toString() => 'playing=$playing,processingState=$processingState';

  @override
  int get hashCode => toString().hashCode;

  @override
  bool operator ==(dynamic other) =>
      other is PlayerState &&
      other.playing == playing &&
      other.processingState == processingState;
}

class IcyInfo {
  final String? title;
  final String? url;

  static IcyInfo _fromMessage(IcyInfoMessage message) => IcyInfo(
        title: message.title,
        url: message.url,
      );

  IcyInfo({required this.title, required this.url});

  @override
  String toString() => 'title=$title,url=$url';

  @override
  int get hashCode => toString().hashCode;

  @override
  bool operator ==(dynamic other) =>
      other is IcyInfo && other.toString() == toString();
}

class IcyHeaders {
  final int? bitrate;
  final String? genre;
  final String? name;
  final int? metadataInterval;
  final String? url;
  final bool? isPublic;

  static IcyHeaders _fromMessage(IcyHeadersMessage message) => IcyHeaders(
        bitrate: message.bitrate,
        genre: message.genre,
        name: message.name,
        metadataInterval: message.metadataInterval,
        url: message.url,
        isPublic: message.isPublic,
      );

  IcyHeaders({
    required this.bitrate,
    required this.genre,
    required this.name,
    required this.metadataInterval,
    required this.url,
    required this.isPublic,
  });

  @override
  String toString() =>
      'bitrate=$bitrate,genre=$genre,name=$name,metadataInterval=$metadataInterval,url=$url,isPublic=$isPublic';

  @override
  int get hashCode => toString().hashCode;

  @override
  bool operator ==(dynamic other) =>
      other is IcyHeaders && other.toString() == toString();
}

class IcyMetadata {
  final IcyInfo? info;
  final IcyHeaders? headers;

  static IcyMetadata _fromMessage(IcyMetadataMessage message) => IcyMetadata(
        info: message.info == null ? null : IcyInfo._fromMessage(message.info!),
        headers: message.headers == null
            ? null
            : IcyHeaders._fromMessage(message.headers!),
      );

  IcyMetadata({required this.info, required this.headers});

  @override
  int get hashCode => info.hashCode ^ headers.hashCode;

  @override
  bool operator ==(dynamic other) =>
      other is IcyMetadata && other.info == info && other.headers == headers;
}

/// Encapsulates the [sequence] and [currentIndex] state and ensures
/// consistency such that [currentIndex] is within the range of
/// `sequence.length`. If `sequence.length` is 0, then [currentIndex] is also
/// 0.
class SequenceState {
  /// The sequence of the current [AudioSource].
  final List<IndexedAudioSource> sequence;

  /// The index of the current source in the sequence.
  final int currentIndex;

  /// The current shuffle order
  final List<int> shuffleIndices;

  /// Whether shuffle mode is enabled.
  final bool shuffleModeEnabled;

  /// The current loop mode.
  final LoopMode loopMode;

  SequenceState(this.sequence, this.currentIndex, this.shuffleIndices,
      this.shuffleModeEnabled, this.loopMode);

  /// The current source in the sequence.
  IndexedAudioSource? get currentSource =>
      sequence.isEmpty ? null : sequence[currentIndex];

  /// The effective sequence. This is equivalent to [sequence]. If
  /// [shuffleModeEnabled] is true, this is modulated by [shuffleIndices].
  List<IndexedAudioSource> get effectiveSequence => shuffleModeEnabled
      ? shuffleIndices.map((i) => sequence[i]).toList()
      : sequence;
}

/// Configuration options to use when loading audio from a source.
class AudioLoadConfiguration {
  /// Bufferring and loading options for iOS/macOS.
  final DarwinLoadControl? darwinLoadControl;

  /// Buffering and loading options for Android.
  final AndroidLoadControl? androidLoadControl;

  /// Speed control for live streams on Android.
  final AndroidLivePlaybackSpeedControl? androidLivePlaybackSpeedControl;

  AudioLoadConfiguration({
    this.darwinLoadControl,
    this.androidLoadControl,
    this.androidLivePlaybackSpeedControl,
  });

  AudioLoadConfigurationMessage _toMessage() => AudioLoadConfigurationMessage(
        darwinLoadControl: darwinLoadControl?._toMessage(),
        androidLoadControl: androidLoadControl?._toMessage(),
        androidLivePlaybackSpeedControl:
            androidLivePlaybackSpeedControl?._toMessage(),
      );
}

/// Buffering and loading options for iOS/macOS.
class DarwinLoadControl {
  /// (iOS/macOS) Whether the player will wait for sufficient data to be
  /// buffered before starting playback to avoid the likelihood of stalling.
  final bool automaticallyWaitsToMinimizeStalling;

  /// (iOS/macOS) The duration of audio that should be buffered ahead of the
  /// current position. If not set or `null`, the system will try to set an
  /// appropriate buffer duration.
  final Duration? preferredForwardBufferDuration;

  /// (iOS/macOS) Whether the player can continue downloading while paused to
  /// keep the state up to date with the live stream.
  final bool canUseNetworkResourcesForLiveStreamingWhilePaused;

  /// (iOS/macOS) If specified, limits the download bandwidth in bits per
  /// second.
  final double? preferredPeakBitRate;

  DarwinLoadControl({
    this.automaticallyWaitsToMinimizeStalling = true,
    this.preferredForwardBufferDuration,
    this.canUseNetworkResourcesForLiveStreamingWhilePaused = false,
    this.preferredPeakBitRate,
  });

  DarwinLoadControlMessage _toMessage() => DarwinLoadControlMessage(
        automaticallyWaitsToMinimizeStalling:
            automaticallyWaitsToMinimizeStalling,
        preferredForwardBufferDuration: preferredForwardBufferDuration,
        canUseNetworkResourcesForLiveStreamingWhilePaused:
            canUseNetworkResourcesForLiveStreamingWhilePaused,
        preferredPeakBitRate: preferredPeakBitRate,
      );
}

/// Buffering and loading options for Android.
class AndroidLoadControl {
  /// (Android) The minimum duration of audio that should be buffered ahead of
  /// the current position.
  final Duration minBufferDuration;

  /// (Android) The maximum duration of audio that should be buffered ahead of
  /// the current position.
  final Duration maxBufferDuration;

  /// (Android) The duration of audio that must be buffered before starting
  /// playback after a user action.
  final Duration bufferForPlaybackDuration;

  /// (Android) The duration of audio that must be buffered before starting
  /// playback after a buffer depletion.
  final Duration bufferForPlaybackAfterRebufferDuration;

  /// (Android) The target buffer size in bytes.
  final int? targetBufferBytes;

  /// (Android) Whether to prioritize buffer time constraints over buffer size
  /// constraints.
  final bool prioritizeTimeOverSizeThresholds;

  /// (Android) The back buffer duration.
  final Duration backBufferDuration;

  AndroidLoadControl({
    this.minBufferDuration = const Duration(seconds: 50),
    this.maxBufferDuration = const Duration(seconds: 50),
    this.bufferForPlaybackDuration = const Duration(milliseconds: 2500),
    this.bufferForPlaybackAfterRebufferDuration = const Duration(seconds: 5),
    this.targetBufferBytes,
    this.prioritizeTimeOverSizeThresholds = false,
    this.backBufferDuration = Duration.zero,
  });

  AndroidLoadControlMessage _toMessage() => AndroidLoadControlMessage(
        minBufferDuration: minBufferDuration,
        maxBufferDuration: maxBufferDuration,
        bufferForPlaybackDuration: bufferForPlaybackDuration,
        bufferForPlaybackAfterRebufferDuration:
            bufferForPlaybackAfterRebufferDuration,
        targetBufferBytes: targetBufferBytes,
        prioritizeTimeOverSizeThresholds: prioritizeTimeOverSizeThresholds,
        backBufferDuration: backBufferDuration,
      );
}

/// Speed control for live streams on Android.
class AndroidLivePlaybackSpeedControl {
  /// (Android) The minimum playback speed to use when adjusting playback speed
  /// to approach the target live offset, if none is defined by the media.
  final double fallbackMinPlaybackSpeed;

  /// (Android) The maximum playback speed to use when adjusting playback speed
  /// to approach the target live offset, if none is defined by the media.
  final double fallbackMaxPlaybackSpeed;

  /// (Android) The minimum interval between playback speed changes on a live
  /// stream.
  final Duration minUpdateInterval;

  /// (Android) The proportional control factor used to adjust playback speed on
  /// a live stream. The adjusted speed is calculated as: `1.0 +
  /// proportionalControlFactor * (currentLiveOffsetSec - targetLiveOffsetSec)`.
  final double proportionalControlFactor;

  /// (Android) The maximum difference between the current live offset and the
  /// target live offset within which the speed 1.0 is used.
  final Duration maxLiveOffsetErrorForUnitSpeed;

  /// (Android) The increment applied to the target live offset whenever the
  /// player rebuffers.
  final Duration targetLiveOffsetIncrementOnRebuffer;

  /// (Android) The factor for smoothing the minimum possible live offset
  /// achievable during playback.
  final double minPossibleLiveOffsetSmoothingFactor;

  AndroidLivePlaybackSpeedControl({
    this.fallbackMinPlaybackSpeed = 0.97,
    this.fallbackMaxPlaybackSpeed = 1.03,
    this.minUpdateInterval = const Duration(seconds: 1),
    this.proportionalControlFactor = 1.0,
    this.maxLiveOffsetErrorForUnitSpeed = const Duration(milliseconds: 20),
    this.targetLiveOffsetIncrementOnRebuffer =
        const Duration(milliseconds: 500),
    this.minPossibleLiveOffsetSmoothingFactor = 0.999,
  });

  AndroidLivePlaybackSpeedControlMessage _toMessage() =>
      AndroidLivePlaybackSpeedControlMessage(
        fallbackMinPlaybackSpeed: fallbackMinPlaybackSpeed,
        fallbackMaxPlaybackSpeed: fallbackMaxPlaybackSpeed,
        minUpdateInterval: minUpdateInterval,
        proportionalControlFactor: proportionalControlFactor,
        maxLiveOffsetErrorForUnitSpeed: maxLiveOffsetErrorForUnitSpeed,
        targetLiveOffsetIncrementOnRebuffer:
            targetLiveOffsetIncrementOnRebuffer,
        minPossibleLiveOffsetSmoothingFactor:
            minPossibleLiveOffsetSmoothingFactor,
      );
}

/// A local proxy HTTP server for making remote GET requests with headers.
class _ProxyHttpServer {
  late HttpServer _server;

  /// Maps request keys to [_ProxyHandler]s.
  final Map<String, _ProxyHandler> _handlerMap = {};

  /// The port this server is bound to on localhost. This is set only after
  /// [start] has completed.
  int get port => _server.port;

  /// Register a [UriAudioSource] to be served through this proxy. This may be
  /// called only after [start] has completed.
  Uri addUriAudioSource(UriAudioSource source) {
    final uri = source.uri;
    final headers = <String, String>{};
    if (source.headers != null) {
      headers.addAll(source.headers!.cast<String, String>());
    }
    if (source._player!._userAgent != null) {
      headers['user-agent'] = source._player!._userAgent!;
    }
    final path = _requestKey(uri);
    _handlerMap[path] = _proxyHandlerForUri(uri, headers);
    return uri.replace(
      scheme: 'http',
      host: InternetAddress.loopbackIPv4.address,
      port: port,
    );
  }

  /// Register a [StreamAudioSource] to be served through this proxy. This may
  /// be called only after [start] has completed.
  Uri addStreamAudioSource(StreamAudioSource source) {
    final uri = _sourceUri(source);
    final path = _requestKey(uri);
    _handlerMap[path] = _proxyHandlerForSource(source);
    return uri;
  }

  Uri _sourceUri(StreamAudioSource source) => Uri.http(
      '${InternetAddress.loopbackIPv4.address}:$port', '/id/${source._id}');

  /// A unique key for each request that can be processed by this proxy,
  /// made up of the URL path and query string. It is not possible to
  /// simultaneously track requests that have the same URL path and query
  /// but differ in other respects such as the port or headers.
  String _requestKey(Uri uri) => '${uri.path}?${uri.query}';

  /// Starts the server.
  Future start() async {
    _server = await HttpServer.bind(InternetAddress.loopbackIPv4, 0);
    _server.listen((request) async {
      if (request.method == 'GET') {
        final uriPath = _requestKey(request.uri);
        final handler = _handlerMap[uriPath]!;
        handler(request);
      }
    });
  }

  /// Stops the server
  Future stop() => _server.close();
}

/// Encapsulates the start and end of an HTTP range request.
class _HttpRangeRequest {
  /// The starting byte position of the range request.
  final int start;

  /// The last byte position of the range request, or `null` if requesting
  /// until the end of the media.
  final int? end;

  /// The end byte position (exclusive), defaulting to `null`.
  int? get endEx => end == null ? null : end! + 1;

  _HttpRangeRequest(this.start, this.end);

  /// Creates an [_HttpRange] from [header].
  static _HttpRangeRequest? parse(List<String>? header) {
    if (header == null || header.isEmpty) return null;
    final match = RegExp(r'^bytes=(\d+)(-(\d+)?)?').firstMatch(header.first);
    if (match == null) return null;
    int? intGroup(int i) => match[i] != null ? int.parse(match[i]!) : null;
    return _HttpRangeRequest(intGroup(1)!, intGroup(3));
  }
}

/// Encapsulates the range information in an HTTP range response.
class _HttpRange {
  /// The starting byte position of the range.
  final int start;

  /// The last byte position of the range, or `null` if until the end of the
  /// media.
  final int? end;

  /// The total number of bytes in the entire media.
  final int? fullLength;

  _HttpRange(this.start, this.end, this.fullLength);

  /// The end byte position (exclusive), defaulting to [fullLength].
  int? get endEx => end == null ? fullLength : end! + 1;

  /// The number of bytes requested.
  int? get length => endEx == null ? null : endEx! - start;

  /// The content-range header value to use in HTTP responses.
  String get contentRangeHeader =>
      'bytes $start-${end?.toString() ?? ""}/$fullLength';
}

/// Specifies a source of audio to be played. Audio sources are composable
/// using the subclasses of this class. The same [AudioSource] instance should
/// not be used simultaneously by more than one [AudioPlayer].
abstract class AudioSource {
  final String _id;
  AudioPlayer? _player;

  /// Creates an [AudioSource] from a [Uri] with optional headers by
  /// attempting to guess the type of stream. On iOS, this uses Apple's SDK to
  /// automatically detect the stream type. On Android, the type of stream will
  /// be guessed from the extension.
  ///
  /// If you are loading DASH or HLS streams that do not have standard "mpd" or
  /// "m3u8" extensions in their URIs, this method will fail to detect the
  /// stream type on Android. If you know in advance what type of audio stream
  /// it is, you should instantiate [DashAudioSource] or [HlsAudioSource]
  /// directly.
  ///
  /// If headers are set, just_audio will create a cleartext local HTTP proxy on
  /// your device to forward HTTP requests with headers included.
  static UriAudioSource uri(Uri uri,
      {Map<String, String>? headers, dynamic tag}) {
    bool hasExtension(Uri uri, String extension) =>
        uri.path.toLowerCase().endsWith('.$extension') ||
        uri.fragment.toLowerCase().endsWith('.$extension');
    if (hasExtension(uri, 'mpd')) {
      return DashAudioSource(uri, headers: headers, tag: tag);
    } else if (hasExtension(uri, 'm3u8')) {
      return HlsAudioSource(uri, headers: headers, tag: tag);
    } else {
      return ProgressiveAudioSource(uri, headers: headers, tag: tag);
    }
  }

  AudioSource() : _id = _uuid.v4();

  @mustCallSuper
  Future<void> _setup(AudioPlayer player) async {
    _player = player;
    player._registerAudioSource(this);
  }

  void _shuffle({int? initialIndex});

  @mustCallSuper
  void _dispose() {
    // Without this we might make _player "late".
    _player = null;
  }

  AudioSourceMessage _toMessage();

  bool get _requiresProxy;

  List<IndexedAudioSource> get sequence;

  List<int> get shuffleIndices;

  @override
  int get hashCode => _id.hashCode;

  @override
  bool operator ==(dynamic other) => other is AudioSource && other._id == _id;
}

/// An [AudioSource] that can appear in a sequence.
abstract class IndexedAudioSource extends AudioSource {
  final dynamic tag;
  Duration? duration;

  IndexedAudioSource(this.tag, {this.duration});

  @override
  void _shuffle({int? initialIndex}) {}

  @override
  List<IndexedAudioSource> get sequence => [this];

  @override
  List<int> get shuffleIndices => [0];
}

/// An abstract class representing audio sources that are loaded from a URI.
abstract class UriAudioSource extends IndexedAudioSource {
  final Uri uri;
  final Map<String, String>? headers;
  Uri? _overrideUri;

  UriAudioSource(this.uri, {this.headers, dynamic tag, Duration? duration})
      : super(tag, duration: duration);

  /// If [uri] points to an asset, this gives us [_overrideUri] which is the URI
  /// of the copied asset on the filesystem, otherwise it gives us the original
  /// [uri].
  Uri get _effectiveUri => _overrideUri ?? uri;

  @override
  Future<void> _setup(AudioPlayer player) async {
    await super._setup(player);
    if (uri.scheme == 'asset') {
      _overrideUri = await _loadAsset(uri.pathSegments.join('/'));
    } else if (uri.scheme != 'file' &&
        !kIsWeb &&
        (headers != null || player._userAgent != null)) {
      _overrideUri = player._proxy!.addUriAudioSource(this);
    }
  }

  Future<Uri> _loadAsset(String assetPath) async {
    if (kIsWeb) {
      // Mapping from extensions to content types for the web player. If an
      // extension is missing, please submit a pull request.
      const mimeTypes = {
        '.aac': 'audio/aac',
        '.mp3': 'audio/mpeg',
        '.ogg': 'audio/ogg',
        '.opus': 'audio/opus',
        '.wav': 'audio/wav',
        '.weba': 'audio/webm',
        '.mp4': 'audio/mp4',
        '.m4a': 'audio/mp4',
        '.aif': 'audio/x-aiff',
        '.aifc': 'audio/x-aiff',
        '.aiff': 'audio/x-aiff',
        '.m3u': 'audio/x-mpegurl',
      };
      // Default to 'audio/mpeg'
      final mimeType =
          mimeTypes[p.extension(assetPath).toLowerCase()] ?? 'audio/mpeg';
      return _encodeDataUrl(
          base64
              .encode((await rootBundle.load(assetPath)).buffer.asUint8List()),
          mimeType);
    } else {
      // For non-web platforms, extract the asset into a cache file and pass
      // that to the player.
      final file = await _getCacheFile(assetPath);
      // Not technically inter-isolate-safe, although low risk. Could consider
      // locking the file or creating a separate lock file.
      if (!file.existsSync()) {
        file.createSync(recursive: true);
        await file.writeAsBytes(
            (await rootBundle.load(assetPath)).buffer.asUint8List());
      }
      return Uri.file(file.path);
    }
  }

  /// Get file for caching asset media with proper extension
  Future<File> _getCacheFile(final String assetPath) async => File(p.joinAll([
        (await _getCacheDir()).path,
        'assets',
        ...Uri.parse(assetPath).pathSegments,
      ]));

  @override
  bool get _requiresProxy => uri.scheme != 'file' && headers != null && !kIsWeb;
}

/// An [AudioSource] representing a regular media file such as an MP3 or M4A
/// file. The following URI schemes are supported:
///
/// * file: loads from a local file (provided you give your app permission to
/// access that file).
/// * asset: loads from a Flutter asset (not supported on Web).
/// * http(s): loads from an HTTP(S) resource.
///
/// On platforms except for the web, the supplied [headers] will be passed with
/// the HTTP(S) request.
///
/// If headers are set, just_audio will create a cleartext local HTTP proxy on
/// your device to forward HTTP requests with headers included.
class ProgressiveAudioSource extends UriAudioSource {
  ProgressiveAudioSource(Uri uri,
      {Map<String, String>? headers, dynamic tag, Duration? duration})
      : super(uri, headers: headers, tag: tag, duration: duration);

  @override
  AudioSourceMessage _toMessage() => ProgressiveAudioSourceMessage(
      id: _id, uri: _effectiveUri.toString(), headers: headers, tag: tag);
}

/// An [AudioSource] representing a DASH stream. The following URI schemes are
/// supported:
///
/// * file: loads from a local file (provided you give your app permission to
/// access that file).
/// * asset: loads from a Flutter asset (not supported on Web).
/// * http(s): loads from an HTTP(S) resource.
///
/// On platforms except for the web, the supplied [headers] will be passed with
/// the HTTP(S) request. Currently headers are not recursively applied to items
/// the HTTP(S) request. Currently headers are not applied recursively.
///
/// If headers are set, just_audio will create a cleartext local HTTP proxy on
/// your device to forward HTTP requests with headers included.
class DashAudioSource extends UriAudioSource {
  DashAudioSource(Uri uri,
      {Map<String, String>? headers, dynamic tag, Duration? duration})
      : super(uri, headers: headers, tag: tag, duration: duration);

  @override
  AudioSourceMessage _toMessage() => DashAudioSourceMessage(
      id: _id, uri: _effectiveUri.toString(), headers: headers, tag: tag);
}

/// An [AudioSource] representing an HLS stream. The following URI schemes are
/// supported:
///
/// * file: loads from a local file (provided you give your app permission to
/// access that file).
/// * asset: loads from a Flutter asset (not supported on Web).
/// * http(s): loads from an HTTP(S) resource.
///
/// On platforms except for the web, the supplied [headers] will be passed with
/// the HTTP(S) request. Currently headers are not applied recursively.
///
/// If headers are set, just_audio will create a cleartext local HTTP proxy on
/// your device to forward HTTP requests with headers included.
class HlsAudioSource extends UriAudioSource {
  HlsAudioSource(Uri uri,
      {Map<String, String>? headers, dynamic tag, Duration? duration})
      : super(uri, headers: headers, tag: tag, duration: duration);

  @override
  AudioSourceMessage _toMessage() => HlsAudioSourceMessage(
      id: _id, uri: _effectiveUri.toString(), headers: headers, tag: tag);
}

/// An [AudioSource] representing a concatenation of multiple audio sources to
/// be played in succession. This can be used to create playlists. Playback
/// between items will be gapless on Android, iOS and macOS, while there will
/// be a slight gap on Web.
///
/// (Untested) Audio sources can be dynamically added, removed and reordered
/// while the audio is playing.
class ConcatenatingAudioSource extends AudioSource {
  final List<AudioSource> children;
  final bool useLazyPreparation;
  final ShuffleOrder _shuffleOrder;

  /// Creates a [ConcatenatingAudioSorce] with the specified [children]. If
  /// [useLazyPreparation] is `true`, children will be loaded/buffered as late
  /// as possible before needed for playback (currently supported on Android
  /// only). When [AudioPlayer.shuffleModeEnabled] is `true`, [shuffleOrder]
  /// will be used to determine the playback order (defaulting to
  /// [DefaultShuffleOrder]).
  ConcatenatingAudioSource({
    required this.children,
    this.useLazyPreparation = true,
    ShuffleOrder? shuffleOrder,
  }) : _shuffleOrder = shuffleOrder ?? DefaultShuffleOrder()
          ..insert(0, children.length);

  @override
  Future<void> _setup(AudioPlayer player) async {
    await super._setup(player);
    for (var source in children) {
      await source._setup(player);
    }
  }

  @override
  void _shuffle({int? initialIndex}) {
    int? localInitialIndex;
    // si = index in [sequence]
    // ci = index in [children] array.
    for (var ci = 0, si = 0; ci < children.length; ci++) {
      final child = children[ci];
      final childLength = child.sequence.length;
      final initialIndexWithinThisChild = initialIndex != null &&
          initialIndex >= si &&
          initialIndex < si + childLength;
      if (initialIndexWithinThisChild) {
        localInitialIndex = ci;
      }
      final childInitialIndex =
          initialIndexWithinThisChild ? (initialIndex! - si) : null;
      child._shuffle(initialIndex: childInitialIndex);
      si += childLength;
    }
    _shuffleOrder.shuffle(initialIndex: localInitialIndex);
  }

  /// (Untested) Appends an [AudioSource].
  Future<void> add(AudioSource audioSource) async {
    final index = children.length;
    children.add(audioSource);
    _shuffleOrder.insert(index, 1);
    if (_player != null) {
      _player!._broadcastSequence();
      await audioSource._setup(_player!);
      await (await _player!._platform).concatenatingInsertAll(
          ConcatenatingInsertAllRequest(
              id: _id,
              index: index,
              children: [audioSource._toMessage()],
              shuffleOrder: List.of(_shuffleOrder.indices)));
    }
  }

  /// (Untested) Inserts an [AudioSource] at [index].
  Future<void> insert(int index, AudioSource audioSource) async {
    children.insert(index, audioSource);
    _shuffleOrder.insert(index, 1);
    if (_player != null) {
      _player!._broadcastSequence();
      await audioSource._setup(_player!);
      await (await _player!._platform).concatenatingInsertAll(
          ConcatenatingInsertAllRequest(
              id: _id,
              index: index,
              children: [audioSource._toMessage()],
              shuffleOrder: List.of(_shuffleOrder.indices)));
    }
  }

  /// (Untested) Appends multiple [AudioSource]s.
  Future<void> addAll(List<AudioSource> children) async {
    final index = this.children.length;
    this.children.addAll(children);
    _shuffleOrder.insert(index, children.length);
    if (_player != null) {
      _player!._broadcastSequence();
      for (var child in children) {
        await child._setup(_player!);
      }
      await (await _player!._platform).concatenatingInsertAll(
          ConcatenatingInsertAllRequest(
              id: _id,
              index: index,
              children: children.map((child) => child._toMessage()).toList(),
              shuffleOrder: List.of(_shuffleOrder.indices)));
    }
  }

  /// (Untested) Insert multiple [AudioSource]s at [index].
  Future<void> insertAll(int index, List<AudioSource> children) async {
    this.children.insertAll(index, children);
    _shuffleOrder.insert(index, children.length);
    if (_player != null) {
      _player!._broadcastSequence();
      for (var child in children) {
        await child._setup(_player!);
      }
      await (await _player!._platform).concatenatingInsertAll(
          ConcatenatingInsertAllRequest(
              id: _id,
              index: index,
              children: children.map((child) => child._toMessage()).toList(),
              shuffleOrder: List.of(_shuffleOrder.indices)));
    }
  }

  /// (Untested) Dynmaically remove an [AudioSource] at [index] after this
  /// [ConcatenatingAudioSource] has already been loaded.
  Future<void> removeAt(int index) async {
    children.removeAt(index);
    _shuffleOrder.removeRange(index, index + 1);
    if (_player != null) {
      _player!._broadcastSequence();
      await (await _player!._platform).concatenatingRemoveRange(
          ConcatenatingRemoveRangeRequest(
              id: _id,
              startIndex: index,
              endIndex: index + 1,
              shuffleOrder: List.of(_shuffleOrder.indices)));
    }
  }

  /// (Untested) Removes a range of [AudioSource]s from index [start] inclusive
  /// to [end] exclusive.
  Future<void> removeRange(int start, int end) async {
    children.removeRange(start, end);
    _shuffleOrder.removeRange(start, end);
    if (_player != null) {
      _player!._broadcastSequence();
      await (await _player!._platform).concatenatingRemoveRange(
          ConcatenatingRemoveRangeRequest(
              id: _id,
              startIndex: start,
              endIndex: end,
              shuffleOrder: List.of(_shuffleOrder.indices)));
    }
  }

  /// (Untested) Moves an [AudioSource] from [currentIndex] to [newIndex].
  Future<void> move(int currentIndex, int newIndex) async {
    children.insert(newIndex, children.removeAt(currentIndex));
    _shuffleOrder.removeRange(currentIndex, currentIndex + 1);
    _shuffleOrder.insert(newIndex, 1);
    if (_player != null) {
      _player!._broadcastSequence();
      await (await _player!._platform).concatenatingMove(
          ConcatenatingMoveRequest(
              id: _id,
              currentIndex: currentIndex,
              newIndex: newIndex,
              shuffleOrder: List.of(_shuffleOrder.indices)));
    }
  }

  /// (Untested) Removes all [AudioSource]s.
  Future<void> clear() async {
    children.clear();
    _shuffleOrder.clear();
    if (_player != null) {
      _player!._broadcastSequence();
      await (await _player!._platform).concatenatingRemoveRange(
          ConcatenatingRemoveRangeRequest(
              id: _id,
              startIndex: 0,
              endIndex: children.length,
              shuffleOrder: List.of(_shuffleOrder.indices)));
    }
  }

  /// The number of [AudioSource]s.
  int get length => children.length;

  AudioSource operator [](int index) => children[index];

  @override
  List<IndexedAudioSource> get sequence =>
      children.expand((s) => s.sequence).toList();

  @override
  List<int> get shuffleIndices {
    var offset = 0;
    final childIndicesList = <List<int>>[];
    for (var child in children) {
      final childIndices = child.shuffleIndices.map((i) => i + offset).toList();
      childIndicesList.add(childIndices);
      offset += childIndices.length;
    }
    final indices = <int>[];
    for (var index in _shuffleOrder.indices) {
      indices.addAll(childIndicesList[index]);
    }
    return indices;
  }

  @override
  bool get _requiresProxy => children.any((source) => source._requiresProxy);

  @override
  AudioSourceMessage _toMessage() => ConcatenatingAudioSourceMessage(
      id: _id,
      children: children.map((child) => child._toMessage()).toList(),
      useLazyPreparation: useLazyPreparation,
      shuffleOrder: _shuffleOrder.indices);
}

/// An [AudioSource] that clips the audio of a [UriAudioSource] between a
/// certain start and end time.
class ClippingAudioSource extends IndexedAudioSource {
  final UriAudioSource child;
  final Duration? start;
  final Duration? end;

  /// Creates an audio source that clips [child] to the range [start]..[end],
  /// where [start] and [end] default to the beginning and end of the original
  /// [child] source.
  ClippingAudioSource({
    required this.child,
    this.start,
    this.end,
    dynamic tag,
    Duration? duration,
  }) : super(tag, duration: duration);

  @override
  Future<void> _setup(AudioPlayer player) async {
    await super._setup(player);
    await child._setup(player);
  }

  @override
  bool get _requiresProxy => child._requiresProxy;

  @override
  AudioSourceMessage _toMessage() => ClippingAudioSourceMessage(
      id: _id,
      child: child._toMessage() as UriAudioSourceMessage,
      start: start,
      end: end,
      tag: tag);
}

// An [AudioSource] that loops a nested [AudioSource] a finite number of times.
// NOTE: this can be inefficient when using a large loop count. If you wish to
// loop an infinite number of times, use [AudioPlayer.setLoopMode].
class LoopingAudioSource extends AudioSource {
  AudioSource child;
  final int count;

  LoopingAudioSource({
    required this.child,
    required this.count,
  }) : super();

  @override
  Future<void> _setup(AudioPlayer player) async {
    await super._setup(player);
    await child._setup(player);
  }

  @override
  void _shuffle({int? initialIndex}) {}

  @override
  List<IndexedAudioSource> get sequence =>
      List.generate(count, (i) => child).expand((s) => s.sequence).toList();

  @override
  List<int> get shuffleIndices => List.generate(count, (i) => i);

  @override
  bool get _requiresProxy => child._requiresProxy;

  @override
  AudioSourceMessage _toMessage() => LoopingAudioSourceMessage(
      id: _id, child: child._toMessage(), count: count);
}

Uri _encodeDataUrl(String base64Data, String mimeType) =>
    Uri.parse('data:$mimeType;base64,$base64Data');

/// An [AudioSource] that provides audio dynamically. Subclasses must override
/// [request] to provide the encoded audio data. This API is experimental.
@experimental
abstract class StreamAudioSource extends IndexedAudioSource {
  Uri? _uri;
  StreamAudioSource(dynamic tag) : super(tag);

  @override
  Future<void> _setup(AudioPlayer player) async {
    await super._setup(player);
    if (kIsWeb) {
      final response = await request();
      _uri = _encodeDataUrl(await base64.encoder.bind(response.stream).join(),
          response.contentType);
    } else {
      _uri = player._proxy!.addStreamAudioSource(this);
    }
  }

  /// Used by the player to request a byte range of encoded audio data in small
  /// chunks, from byte position [start] inclusive (or from the beginning of the
  /// audio data if not specified) to [end] exclusive (or the end of the audio
  /// data if not specified).
  Future<StreamAudioResponse> request([int? start, int? end]);

  @override
  bool get _requiresProxy => !kIsWeb;

  @override
  AudioSourceMessage _toMessage() => ProgressiveAudioSourceMessage(
      id: _id, uri: _uri.toString(), headers: null, tag: tag);
}

/// The response for a [StreamAudioSource]. This API is experimental.
@experimental
class StreamAudioResponse {
  /// The total number of bytes available.
  final int sourceLength;

  /// The number of bytes returned in this response.
  final int contentLength;

  /// The starting byte position of the response data.
  final int offset;

  /// The MIME type of the audio.
  final String contentType;

  /// The audio content returned by this response.
  final Stream<List<int>> stream;

  StreamAudioResponse({
    required this.sourceLength,
    required this.contentLength,
    required this.offset,
    required this.stream,
    required this.contentType,
  });
}

/// This is an experimental audio source that caches the audio while it is being
/// downloaded and played.
@experimental
class LockCachingAudioSource extends StreamAudioSource {
  Future<HttpClientResponse>? _response;
  final Uri uri;
  final Map<String, String>? headers;
  final Future<File> _cacheFile;
  int _progress = 0;
  final _requests = <_StreamingByteRangeRequest>[];

  /// Creates a [LockCachingAudioSource] to that provides [uri] to the player
  /// while simultaneously caching it to [cacheFile]. If no cache file is
  /// supplied, just_audio will allocate a cache file internally.
  ///
  /// If headers are set, just_audio will create a cleartext local HTTP proxy on
  /// your device to forward HTTP requests with headers included.
  LockCachingAudioSource(
    this.uri, {
    this.headers,
    File? cacheFile,
    dynamic tag,
  })  : _cacheFile =
            cacheFile != null ? Future.value(cacheFile) : _getCacheFile(uri),
        super(tag);

  /// Get file for caching [uri] with proper extension
  static Future<File> _getCacheFile(final Uri uri) async => File(p.joinAll([
        (await _getCacheDir()).path,
        'remote',
        sha256.convert(utf8.encode(uri.toString())).toString() +
            p.extension(uri.path),
      ]));

  Future<File> get _partialCacheFile async =>
      File('${(await _cacheFile).path}.part');

  /// We use this to record the original content type of the downloaded audio.
  /// NOTE: We could instead rely on the cache file extension, but the original
  /// URL might not provide a correct extension. As a fallback, we could map the
  /// MIME type to an extension but we will need a complete dictionary.
  Future<File> get _mimeFile async => File('${(await _cacheFile).path}.mime');

  Future<String> _readCachedMimeType() async {
    final file = await _mimeFile;
    if (file.existsSync()) {
      return (await _mimeFile).readAsString();
    } else {
      return 'audio/mpeg';
    }
  }

  /// Start downloading the whole audio file to the cache and fulfill byte-range
  /// requests during the download. There are 3 scenarios:
  ///
  /// 1. If the byte range request falls entirely within the cache region, it is
  /// fulfilled from the cache.
  /// 2. If the byte range request overlaps the cached region, the first part is
  /// fulfilled from the cache, and the region beyond the cache is fulfilled
  /// from a memory buffer of the downloaded data.
  /// 3. If the byte range request is entirely outside the cached region, a
  /// separate HTTP request is made to fulfill it while the download of the
  /// entire file continues in parallel.
  Future<HttpClientResponse> _fetch() async {
    final cacheFile = await _cacheFile;
    final partialCacheFile = await _partialCacheFile;
    final mimeType = await _readCachedMimeType();

    File getEffectiveCacheFile() =>
        partialCacheFile.existsSync() ? partialCacheFile : cacheFile;

    final httpClient = HttpClient();
    final httpRequest = await httpClient.getUrl(uri);
    if (headers != null) {
      httpRequest.headers.clear();
      headers!.forEach((name, value) => httpRequest.headers.set(name, value));
    }
    final response = await httpRequest.close();
    if (response.statusCode != 200) {
      httpClient.close();
      throw Exception('HTTP Status Error: ${response.statusCode}');
    }
    (await _partialCacheFile).createSync(recursive: true);
    // TODO: Should close sink after done, but it throws an error.
    // ignore: close_sinks
    final sink = (await _partialCacheFile).openWrite();
    var sourceLength = response.contentLength;
    final inProgressResponses = <_InProgressCacheResponse>[];
    late StreamSubscription subscription;
    //int percentProgress = 0;
    subscription = response.listen((data) async {
      _progress += data.length;
      //int newPercentProgress = 100 * _progress ~/ sourceLength;
      //if (newPercentProgress != percentProgress) {
      //  percentProgress = newPercentProgress;
      //  print("### Progress: $percentProgress%");
      //}
      sink.add(data);
      final readyRequests =
          _requests.where((request) => (request.start) < _progress).toList();
      final notReadyRequests =
          _requests.where((request) => (request.start) >= _progress).toList();
      // Add this live data to any responses in progress.
      for (var cacheResponse in inProgressResponses) {
        if (_progress >= cacheResponse.end) {
          // We've received enough data to fulfill the byte range request.
          cacheResponse.controller.add(
              data.sublist(0, data.length - (_progress - cacheResponse.end)));
          cacheResponse.controller.close();
        } else {
          cacheResponse.controller.add(data);
        }
      }
      if (_requests.isEmpty) return;
      // Prevent further data coming from the HTTP source until we have set up
      // an entry in inProgressResponses to continue receiving live HTTP data.
      subscription.pause();
      await sink.flush();
      // Process any requests that start within the cache.
      for (var request in readyRequests) {
        _requests.remove(request);
        final start = request.start;
        final end = request.end ?? sourceLength;
        Stream<List<int>> responseStream;
        if (end <= _progress) {
          responseStream = getEffectiveCacheFile().openRead(start, end);
        } else {
          final cacheResponse = _InProgressCacheResponse(end: end);
          inProgressResponses.add(cacheResponse);
          responseStream = Rx.concatEager([
            // NOTE: The cache file part of the stream must not overlap with
            // the live part. "_progress" should
            // to the cache file at the time
            getEffectiveCacheFile().openRead(start, _progress),
            cacheResponse.controller.stream,
          ]);
        }
        request.complete(StreamAudioResponse(
          sourceLength: sourceLength,
          contentLength: end - start,
          offset: start,
          contentType: mimeType,
          stream: responseStream,
        ));
      }
      subscription.resume();
      // Process any requests that start beyond the cache.
      for (var request in notReadyRequests) {
        _requests.remove(request);
        final start = request.start;
        final end = request.end ?? sourceLength;
        httpClient.getUrl(uri).then((httpRequest) async {
          if (headers != null) {
            httpRequest.headers.clear();
            headers!
                .forEach((name, value) => httpRequest.headers.set(name, value));
          }
          httpRequest.headers
              .set(HttpHeaders.rangeHeader, 'bytes=$start-${end - 1}');
          final response = await httpRequest.close();
          if (response.statusCode != 206) {
            httpClient.close();
            throw Exception('HTTP Status Error: ${response.statusCode}');
          }
          request.complete(StreamAudioResponse(
            sourceLength: sourceLength,
            contentLength: end - start,
            offset: start,
            contentType: mimeType,
            stream: response,
          ));
        });
      }
    }, onDone: () async {
      (await _partialCacheFile).renameSync((await _cacheFile).path);
      await subscription.cancel();
      httpClient.close();
    }, onError: (Object e, StackTrace stackTrace) async {
      print(stackTrace);
      (await _partialCacheFile).deleteSync();
      httpClient.close();
    });
    return response;
  }

  @override
  Future<StreamAudioResponse> request([int? start, int? end]) async {
    final cacheFile = await _cacheFile;
    start ??= 0;
    if (cacheFile.existsSync()) {
      final sourceLength = cacheFile.lengthSync();
      end ??= sourceLength;
      return StreamAudioResponse(
        sourceLength: sourceLength,
        contentLength: end - start,
        offset: start,
        contentType: await _readCachedMimeType(),
        stream: cacheFile.openRead(start, end),
      );
    }
    final byteRangeRequest = _StreamingByteRangeRequest(start, end);
    _requests.add(byteRangeRequest);
    _response ??= _fetch();
    return byteRangeRequest.future;
  }
}

/// When a byte range request on a [LockCachingAudioSource] overlaps partially
/// with the cache file and partially with the live HTTP stream, the consumer
/// needs to first consume the cached part before the live part. This class
/// provides a place to buffer the live part until the consumer reaches it, and
/// also keeps track of the [end] of the byte range so that the producer knows
/// when to stop adding data.
class _InProgressCacheResponse {
  // NOTE: This isn't necessarily memory efficient. Since the entire audio file
  // will likely be downloaded at a faster rate than the rate at which the
  // player is consuming audio data, it is also likely that this buffered data
  // will never be used.
  // TODO: Improve this code.
  // ignore: close_sinks
  final controller = ReplaySubject<List<int>>();
  final int end;
  _InProgressCacheResponse({
    required this.end,
  });
}

/// Request parameters for a [StreamingAudioSource].
class _StreamingByteRangeRequest {
  /// The start of the range request.
  final int start;

  /// The end of the range request.
  final int? end;

  /// Completes when the response is available.
  final _completer = Completer<StreamAudioResponse>();

  _StreamingByteRangeRequest(this.start, this.end);

  /// The response for this request.
  Future<StreamAudioResponse> get future => _completer.future;

  /// Completes this request with the given [response].
  void complete(StreamAudioResponse response) {
    _completer.complete(response);
  }
}

/// The type of functions that can handle HTTP requests sent to the proxy.
typedef _ProxyHandler = void Function(HttpRequest request);

/// A proxy handler for serving audio from a [StreamAudioSource].
_ProxyHandler _proxyHandlerForSource(StreamAudioSource source) {
  Future<void> handler(HttpRequest request) async {
    final rangeRequest =
        _HttpRangeRequest.parse(request.headers[HttpHeaders.rangeHeader]);

    request.response.headers.clear();
    request.response.headers.set(HttpHeaders.acceptRangesHeader, 'bytes');
    request.response.statusCode = rangeRequest == null ? 200 : 206;
    final sourceResponse =
        await source.request(rangeRequest?.start, rangeRequest?.endEx);
    final range = _HttpRange(rangeRequest?.start ?? 0, rangeRequest?.end,
        sourceResponse.sourceLength);
    request.response.contentLength = range.length!;
    request.response.headers
        .set(HttpHeaders.contentTypeHeader, sourceResponse.contentType);
    if (rangeRequest != null) {
      request.response.headers
          .set(HttpHeaders.contentRangeHeader, range.contentRangeHeader);
    }

    // Pipe response
    await sourceResponse.stream.pipe(request.response);
    await request.response.close();
  }

  return handler;
}

/// A proxy handler for serving audio from a URI with optional headers.
///
/// TODO: Recursively attach headers to items in playlists like m3u8.
_ProxyHandler _proxyHandlerForUri(Uri uri, Map<String, String>? headers) {
  Future<void> handler(HttpRequest request) async {
    final originRequest = await HttpClient().getUrl(uri);

    // Rewrite request headers
    final host = originRequest.headers.value('host');
    originRequest.headers.clear();
    request.headers.forEach((name, value) {
      originRequest.headers.set(name, value);
    });
    headers?.entries.forEach((entry) {
      originRequest.headers.set(entry.key, entry.value);
    });
    if (host != null) {
      originRequest.headers.set('host', host);
    } else {
      originRequest.headers.removeAll('host');
    }

    // Try to make normal request
    try {
      final originResponse = await originRequest.close();

      request.response.headers.clear();
      originResponse.headers.forEach((name, value) {
        request.response.headers.set(name, value);
      });
      request.response.statusCode = originResponse.statusCode;

      // Pipe response
      await originResponse.pipe(request.response);
      await request.response.close();
    } on HttpException {
      // We likely are dealing with a streaming protocol
      if (uri.scheme == 'http') {
        // Try parsing HTTP 0.9 response
        //request.response.headers.clear();
        final socket = await Socket.connect(uri.host, uri.port);
        final clientSocket =
            await request.response.detachSocket(writeHeaders: false);
        final done = Completer<dynamic>();
        socket.listen(
          clientSocket.add,
          onDone: () async {
            await clientSocket.flush();
            socket.close();
            clientSocket.close();
            done.complete();
          },
        );
        // Rewrite headers
        final headers = <String, String?>{};
        request.headers.forEach((name, value) {
          if (name.toLowerCase() != 'host') {
            headers[name] = value.join(",");
          }
        });
        for (var name in headers.keys) {
          headers[name] = headers[name];
        }
        socket.write("GET ${uri.path} HTTP/1.1\n");
        if (host != null) {
          socket.write("Host: $host\n");
        }
        for (var name in headers.keys) {
          socket.write("$name: ${headers[name]}\n");
        }
        socket.write("\n");
        await socket.flush();
        await done.future;
      }
    }
  }

  return handler;
}

Future<Directory> _getCacheDir() async =>
    Directory(p.join((await getTemporaryDirectory()).path, 'just_audio_cache'));

/// Defines the algorithm for shuffling the order of a
/// [ConcatenatingAudioSource]. See [DefaultShuffleOrder] for a default
/// implementation.
abstract class ShuffleOrder {
  /// The shuffled list of indices of [AudioSource]s to play. For example,
  /// [2,0,1] specifies to play the 3rd, then the 1st, then the 2nd item.
  List<int> get indices;

  /// Shuffles the [indices]. If the current item in the player falls within the
  /// [ConcatenatingAudioSource] being shuffled, [initialIndex] will point to
  /// that item. Subclasses may use this information as a hint, for example, to
  /// make [initialIndex] the first item in the shuffle order.
  void shuffle({int? initialIndex});

  /// Inserts [count] new consecutive indices starting from [index] into
  /// [indices], at random positions.
  void insert(int index, int count);

  /// Removes the indices that are `>= start` and `< end`.
  void removeRange(int start, int end);

  /// Removes all indices.
  void clear();
}

/// The default implementation of [ShuffleOrder] which shuffles items with the
/// currently playing item at the head of the order.
class DefaultShuffleOrder extends ShuffleOrder {
  final Random _random;
  @override
  final indices = <int>[];

  DefaultShuffleOrder({Random? random}) : _random = random ?? Random();

  @override
  void shuffle({int? initialIndex}) {
    assert(initialIndex == null || indices.contains(initialIndex));
    if (indices.length <= 1) return;
    indices.shuffle(_random);
    if (initialIndex == null) return;

    final initialPos = 0;
    final swapPos = indices.indexOf(initialIndex);
    // Swap the indices at initialPos and swapPos.
    final swapIndex = indices[initialPos];
    indices[initialPos] = initialIndex;
    indices[swapPos] = swapIndex;
  }

  @override
  void insert(int index, int count) {
    // Offset indices after insertion point.
    for (var i = 0; i < indices.length; i++) {
      if (indices[i] >= index) {
        indices[i] += count;
      }
    }
    // Insert new indices at random positions after currentIndex.
    final newIndices = List.generate(count, (i) => index + i);
    for (var newIndex in newIndices) {
      final insertionIndex = _random.nextInt(indices.length + 1);
      indices.insert(insertionIndex, newIndex);
    }
  }

  @override
  void removeRange(int start, int end) {
    final count = end - start;
    // Remove old indices.
    final oldIndices = List.generate(count, (i) => start + i).toSet();
    indices.removeWhere(oldIndices.contains);
    // Offset indices after deletion point.
    for (var i = 0; i < indices.length; i++) {
      if (indices[i] >= end) {
        indices[i] -= count;
      }
    }
  }

  @override
  void clear() {
    indices.clear();
  }
}

/// An enumeration of modes that can be passed to [AudioPlayer.setLoopMode].
enum LoopMode { off, one, all }

/// The stand-in platform implementation to use when the player is in the idle
/// state and the native platform is deallocated.
class _IdleAudioPlayer extends AudioPlayerPlatform {
  final _eventSubject = BehaviorSubject<PlaybackEventMessage>();
  late Duration _position;
  int? _index;
  List<IndexedAudioSource>? _sequence;

  /// Holds a pending request.
  SetAndroidAudioAttributesRequest? setAndroidAudioAttributesRequest;

  _IdleAudioPlayer({
    required String id,
    required Stream<List<IndexedAudioSource>?> sequenceStream,
  }) : super(id) {
    sequenceStream.listen((sequence) => _sequence = sequence);
  }

  void _broadcastPlaybackEvent() {
    var updateTime = DateTime.now();
    _eventSubject.add(PlaybackEventMessage(
      processingState: ProcessingStateMessage.idle,
      updatePosition: _position,
      updateTime: updateTime,
      bufferedPosition: Duration.zero,
      icyMetadata: null,
      duration: _getDurationAtIndex(_index),
      currentIndex: _index,
      androidAudioSessionId: null,
    ));
  }

  Duration? _getDurationAtIndex(int? index) =>
      index != null && _sequence != null && index < _sequence!.length
          ? _sequence![index].duration
          : null;

  @override
  Stream<PlaybackEventMessage> get playbackEventMessageStream =>
      _eventSubject.stream;

  @override
  Future<LoadResponse> load(LoadRequest request) async {
    _index = request.initialIndex ?? 0;
    _position = request.initialPosition ?? Duration.zero;
    _broadcastPlaybackEvent();
    return LoadResponse(duration: _getDurationAtIndex(_index));
  }

  @override
  Future<PlayResponse> play(PlayRequest request) async {
    return PlayResponse();
  }

  @override
  Future<PauseResponse> pause(PauseRequest request) async {
    return PauseResponse();
  }

  @override
  Future<SetVolumeResponse> setVolume(SetVolumeRequest request) async {
    return SetVolumeResponse();
  }

  @override
  Future<SetSpeedResponse> setSpeed(SetSpeedRequest request) async {
    return SetSpeedResponse();
  }

  @override
  Future<SetPitchResponse> setPitch(SetPitchRequest request) async {
    return SetPitchResponse();
  }

  @override
  Future<SetSkipSilenceResponse> setSkipSilence(
      SetSkipSilenceRequest request) async {
    return SetSkipSilenceResponse();
  }

  @override
  Future<SetLoopModeResponse> setLoopMode(SetLoopModeRequest request) async {
    return SetLoopModeResponse();
  }

  @override
  Future<SetShuffleModeResponse> setShuffleMode(
      SetShuffleModeRequest request) async {
    return SetShuffleModeResponse();
  }

  @override
  Future<SetShuffleOrderResponse> setShuffleOrder(
      SetShuffleOrderRequest request) async {
    return SetShuffleOrderResponse();
  }

  @override
  Future<SetAutomaticallyWaitsToMinimizeStallingResponse>
      setAutomaticallyWaitsToMinimizeStalling(
          SetAutomaticallyWaitsToMinimizeStallingRequest request) async {
    return SetAutomaticallyWaitsToMinimizeStallingResponse();
  }

  @override
  Future<SetCanUseNetworkResourcesForLiveStreamingWhilePausedResponse>
      setCanUseNetworkResourcesForLiveStreamingWhilePaused(
          SetCanUseNetworkResourcesForLiveStreamingWhilePausedRequest
              request) async {
    return SetCanUseNetworkResourcesForLiveStreamingWhilePausedResponse();
  }

  @override
  Future<SetPreferredPeakBitRateResponse> setPreferredPeakBitRate(
      SetPreferredPeakBitRateRequest request) async {
    return SetPreferredPeakBitRateResponse();
  }

  @override
  Future<SeekResponse> seek(SeekRequest request) async {
    _position = request.position ?? Duration.zero;
    _index = request.index ?? _index;
    _broadcastPlaybackEvent();
    return SeekResponse();
  }

  @override
  Future<SetAndroidAudioAttributesResponse> setAndroidAudioAttributes(
      SetAndroidAudioAttributesRequest request) async {
    setAndroidAudioAttributesRequest = request;
    return SetAndroidAudioAttributesResponse();
  }

  @override
  Future<DisposeResponse> dispose(DisposeRequest request) async {
    return DisposeResponse();
  }

  @override
  Future<ConcatenatingInsertAllResponse> concatenatingInsertAll(
      ConcatenatingInsertAllRequest request) async {
    return ConcatenatingInsertAllResponse();
  }

  @override
  Future<ConcatenatingRemoveRangeResponse> concatenatingRemoveRange(
      ConcatenatingRemoveRangeRequest request) async {
    return ConcatenatingRemoveRangeResponse();
  }

  @override
  Future<ConcatenatingMoveResponse> concatenatingMove(
      ConcatenatingMoveRequest request) async {
    return ConcatenatingMoveResponse();
  }
}

/// Holds the initial requested position and index for a newly loaded audio
/// source.
class _InitialSeekValues {
  final Duration? position;
  final int? index;

  _InitialSeekValues({required this.position, required this.index});
}<|MERGE_RESOLUTION|>--- conflicted
+++ resolved
@@ -1113,7 +1113,7 @@
                   audioLoadConfiguration:
                       _audioLoadConfiguration?._toMessage())))
           : _idlePlatform!;
-<<<<<<< HEAD
+      _platformValue = platform;
       _playerDataSubscription =
           platform.playerDataMessageStream.listen((message) {
         if (message.playing != null && message.playing != playing) {
@@ -1136,9 +1136,6 @@
               .add(message.shuffleMode != ShuffleModeMessage.none);
         }
       });
-=======
-      _platformValue = platform;
->>>>>>> 57842441
       _playbackEventSubscription =
           platform.playbackEventMessageStream.listen((message) {
         var duration = message.duration;
