import 'dart:async';
import 'dart:convert';
import 'dart:io';
import 'dart:math';

import 'package:audio_session/audio_session.dart';
import 'package:crypto/crypto.dart';
import 'package:flutter/foundation.dart';
import 'package:flutter/services.dart';
import 'package:flutter/widgets.dart';
import 'package:just_audio_platform_interface/just_audio_platform_interface.dart';
import 'package:meta/meta.dart' show experimental;
import 'package:path/path.dart' as p;
import 'package:path_provider/path_provider.dart';
import 'package:rxdart/rxdart.dart';
import 'package:uuid/uuid.dart';

final _uuid = Uuid();

/// An object to manage playing audio from a URL, a locale file or an asset.
///
/// ```
/// final player = AudioPlayer();
/// await player.setUrl('https://foo.com/bar.mp3');
/// player.play();
/// await player.pause();
/// await player.setClip(start: Duration(seconds: 10), end: Duration(seconds: 20));
/// await player.play();
/// await player.setUrl('https://foo.com/baz.mp3');
/// await player.seek(Duration(minutes: 5));
/// player.play();
/// await player.pause();
/// await player.dispose();
/// ```
///
/// You must call [dispose] to release the resources used by this player,
/// including any temporary files created to cache assets.
class AudioPlayer {
  /// The user agent to set on all HTTP requests.
  final String? _userAgent;

  final AudioLoadConfiguration? _audioLoadConfiguration;

  /// This is `true` when the audio player needs to engage the native platform
  /// side of the plugin to decode or play audio, and is `false` when the native
  /// resources are not needed (i.e. after initial instantiation and after [stop]).
  bool _active = false;

  /// This is set to [_nativePlatform] when [_active] is `true` and
  /// [_idlePlatform] otherwise.
  late Future<AudioPlayerPlatform> _platform;

  /// Reflects the current platform immediately after it is set.
  AudioPlayerPlatform? _platformValue;

  /// The interface to the native portion of the plugin. This will be disposed
  /// and set to `null` when not in use.
  Future<AudioPlayerPlatform>? _nativePlatform;

  /// A pure Dart implementation of the platform interface for use when the
  /// native platform is not needed.
  _IdleAudioPlayer? _idlePlatform;

  /// The subscription to the event channel of the current platform
  /// implementation. When switching between active and inactive modes, this is
  /// used to cancel the subscription to the previous platform's events and
  /// subscribe to the new platform's events.
  StreamSubscription? _playbackEventSubscription;

  final String _id;
  _ProxyHttpServer? _proxy;
  AudioSource? _audioSource;
  final Map<String, AudioSource> _audioSources = {};
  bool _disposed = false;
  _InitialSeekValues? _initialSeekValues;
  final AudioPipeline _audioPipeline;

  PlaybackEvent _playbackEvent = PlaybackEvent();
  final _playbackEventSubject = BehaviorSubject<PlaybackEvent>(sync: true);
  Future<Duration?>? _durationFuture;
  final _durationSubject = BehaviorSubject<Duration?>();
  final _processingStateSubject = BehaviorSubject<ProcessingState>();
  final _playingSubject = BehaviorSubject.seeded(false);
  final _volumeSubject = BehaviorSubject.seeded(1.0);
  final _speedSubject = BehaviorSubject.seeded(1.0);
  final _pitchSubject = BehaviorSubject.seeded(1.0);
  final _skipSilenceEnabledSubject = BehaviorSubject.seeded(false);
  final _bufferedPositionSubject = BehaviorSubject<Duration>();
  final _icyMetadataSubject = BehaviorSubject<IcyMetadata?>();
  final _playerStateSubject = BehaviorSubject<PlayerState>();
  final _sequenceSubject = BehaviorSubject<List<IndexedAudioSource>?>();
  final _shuffleIndicesSubject = BehaviorSubject<List<int>?>();
  final _shuffleIndicesInv = <int>[];
  final _currentIndexSubject = BehaviorSubject<int?>(sync: true);
  final _sequenceStateSubject = BehaviorSubject<SequenceState?>();
  final _loopModeSubject = BehaviorSubject.seeded(LoopMode.off);
  final _shuffleModeEnabledSubject = BehaviorSubject.seeded(false);
  final _androidAudioSessionIdSubject = BehaviorSubject<int?>();
  // ignore: close_sinks
  BehaviorSubject<Duration>? _positionSubject;
  bool _automaticallyWaitsToMinimizeStalling = true;
  bool _playInterrupted = false;
  AndroidAudioAttributes? _androidAudioAttributes;
  final bool _androidApplyAudioAttributes;
  final bool _handleAudioSessionActivation;

  /// Creates an [AudioPlayer].
  ///
  /// If [userAgent] is specified, it will be included in the header of all HTTP
  /// requests on Android, iOS and macOS to identify your agent to the server.
  /// If set, just_audio will create a cleartext local HTTP proxy on your device
  /// to forward HTTP requests with headers included. If [userAgent] is not
  /// specified, this will default to Apple's Core Audio user agent on iOS/macOS
  /// and to just_audio's own user agent on Android. On Web, the browser will
  /// override any specified user-agent string with its own.
  ///
  /// The player will automatically pause/duck and resume/unduck when audio
  /// interruptions occur (e.g. a phone call) or when headphones are unplugged.
  /// If you wish to handle audio interruptions manually, set
  /// [handleInterruptions] to `false` and interface directly with the audio
  /// session via the [audio_session](https://pub.dev/packages/audio_session)
  /// package. If you do not wish just_audio to automatically activate the audio
  /// session when playing audio, set [handleAudioSessionActivation] to `false`.
  /// If you do not want just_audio to respect the global
  /// [AndroidAudioAttributes] configured by audio_session, set
  /// [androidApplyAudioAttributes] to `false`.
  ///
  /// The default audio loading and buffering behaviour can be configured via
  /// the [audioLoadConfiguration] parameter.
  AudioPlayer({
    String? userAgent,
    bool handleInterruptions = true,
    bool androidApplyAudioAttributes = true,
    bool handleAudioSessionActivation = true,
    AudioLoadConfiguration? audioLoadConfiguration,
    AudioPipeline? audioPipeline,
  })  : _id = _uuid.v4(),
        _userAgent = userAgent,
        _androidApplyAudioAttributes =
            androidApplyAudioAttributes && _isAndroid(),
        _handleAudioSessionActivation = handleAudioSessionActivation,
        _audioLoadConfiguration = audioLoadConfiguration,
        _audioPipeline = audioPipeline ?? AudioPipeline() {
    _audioPipeline._setup(this);
    _idlePlatform = _IdleAudioPlayer(id: _id, sequenceStream: sequenceStream);
    if (_audioLoadConfiguration?.darwinLoadControl != null) {
      _automaticallyWaitsToMinimizeStalling = _audioLoadConfiguration!
          .darwinLoadControl!.automaticallyWaitsToMinimizeStalling;
    }
    _playbackEventSubject.add(_playbackEvent);
    _processingStateSubject.addStream(playbackEventStream
        .map((event) => event.processingState)
        .distinct()
        .handleError((Object err, StackTrace stackTrace) {/* noop */}));
    _bufferedPositionSubject.addStream(playbackEventStream
        .map((event) => event.bufferedPosition)
        .distinct()
        .handleError((Object err, StackTrace stackTrace) {/* noop */}));
    _icyMetadataSubject.addStream(playbackEventStream
        .map((event) => event.icyMetadata)
        .distinct()
        .handleError((Object err, StackTrace stackTrace) {/* noop */}));
    _currentIndexSubject.addStream(playbackEventStream
        .map((event) => event.currentIndex)
        .distinct()
        .handleError((Object err, StackTrace stackTrace) {/* noop */}));
    _androidAudioSessionIdSubject.addStream(playbackEventStream
        .map((event) => event.androidAudioSessionId)
        .distinct()
        .handleError((Object err, StackTrace stackTrace) {/* noop */}));
    _sequenceStateSubject.addStream(Rx.combineLatest5<List<IndexedAudioSource>?,
        List<int>?, int?, bool, LoopMode, SequenceState?>(
      sequenceStream,
      shuffleIndicesStream,
      currentIndexStream,
      shuffleModeEnabledStream,
      loopModeStream,
      (sequence, shuffleIndices, currentIndex, shuffleModeEnabled, loopMode) {
        if (sequence == null) return null;
        if (shuffleIndices == null) return null;
        currentIndex ??= 0;
        currentIndex = max(min(sequence.length - 1, max(0, currentIndex)), 0);
        return SequenceState(
          sequence,
          currentIndex,
          shuffleIndices,
          shuffleModeEnabled,
          loopMode,
        );
      },
    ).distinct().handleError((Object err, StackTrace stackTrace) {/* noop */}));
    _playerStateSubject.addStream(
        Rx.combineLatest2<bool, PlaybackEvent, PlayerState>(
                playingStream,
                playbackEventStream,
                (playing, event) => PlayerState(playing, event.processingState))
            .distinct()
            .handleError((Object err, StackTrace stackTrace) {/* noop */}));
    _shuffleModeEnabledSubject.add(false);
    _loopModeSubject.add(LoopMode.off);
    _setPlatformActive(false, force: true)?.catchError((dynamic e) {});
    _sequenceSubject.add(null);
    // Respond to changes to AndroidAudioAttributes configuration.
    if (androidApplyAudioAttributes && _isAndroid()) {
      AudioSession.instance.then((audioSession) {
        audioSession.configurationStream
            .map((conf) => conf.androidAudioAttributes)
            .where((attributes) => attributes != null)
            .cast<AndroidAudioAttributes>()
            .distinct()
            .listen(setAndroidAudioAttributes);
      });
    }
    if (handleInterruptions) {
      AudioSession.instance.then((session) {
        session.becomingNoisyEventStream.listen((_) {
          pause();
        });
        session.interruptionEventStream.listen((event) {
          if (event.begin) {
            switch (event.type) {
              case AudioInterruptionType.duck:
                assert(_isAndroid());
                if (session.androidAudioAttributes!.usage ==
                    AndroidAudioUsage.game) {
                  setVolume(volume / 2);
                }
                _playInterrupted = false;
                break;
              case AudioInterruptionType.pause:
              case AudioInterruptionType.unknown:
                if (playing) {
                  pause();
                  // Although pause is async and sets _playInterrupted = false,
                  // this is done in the sync portion.
                  _playInterrupted = true;
                }
                break;
            }
          } else {
            switch (event.type) {
              case AudioInterruptionType.duck:
                assert(_isAndroid());
                setVolume(min(1.0, volume * 2));
                _playInterrupted = false;
                break;
              case AudioInterruptionType.pause:
                if (_playInterrupted) play();
                _playInterrupted = false;
                break;
              case AudioInterruptionType.unknown:
                _playInterrupted = false;
                break;
            }
          }
        });
      });
    }
    _removeOldAssetCacheDir();
  }

  /// Old versions of just_audio used an asset caching system that created a
  /// separate cache file per asset per player instance, and was highly
  /// dependent on the app calling [dispose] to clean up afterwards. If the app
  /// is upgrading from an old version of just_audio, this will delete the old
  /// cache directory.
  Future<void> _removeOldAssetCacheDir() async {
    if (kIsWeb) return;
    try {
      final oldAssetCacheDir = Directory(p.join(
          (await getTemporaryDirectory()).path, 'just_audio_asset_cache'));
      if (oldAssetCacheDir.existsSync()) {
        try {
          oldAssetCacheDir.deleteSync(recursive: true);
        } catch (e) {
          print("Failed to delete old asset cache dir: $e");
        }
      }
    } catch (e) {
      // There is no temporary directory for this platform.
    }
  }

  /// The latest [PlaybackEvent].
  PlaybackEvent get playbackEvent => _playbackEvent;

  /// A stream of [PlaybackEvent]s.
  Stream<PlaybackEvent> get playbackEventStream => _playbackEventSubject.stream;

  /// The duration of the current audio or `null` if unknown.
  Duration? get duration => _playbackEvent.duration;

  /// The duration of the current audio or `null` if unknown.
  Future<Duration?>? get durationFuture => _durationFuture;

  /// The duration of the current audio.
  Stream<Duration?> get durationStream => _durationSubject.stream;

  /// The current [ProcessingState].
  ProcessingState get processingState => _playbackEvent.processingState;

  /// A stream of [ProcessingState]s.
  Stream<ProcessingState> get processingStateStream =>
      _processingStateSubject.stream;

  /// Whether the player is playing.
  bool get playing => _playingSubject.nvalue!;

  /// A stream of changing [playing] states.
  Stream<bool> get playingStream => _playingSubject.stream;

  /// The current volume of the player.
  double get volume => _volumeSubject.nvalue!;

  /// A stream of [volume] changes.
  Stream<double> get volumeStream => _volumeSubject.stream;

  /// The current speed of the player.
  double get speed => _speedSubject.nvalue!;

  /// A stream of current speed values.
  Stream<double> get speedStream => _speedSubject.stream;

  /// The current pitch factor of the player.
  double get pitch => _pitchSubject.value!;

  /// A stream of current pitch factor values.
  Stream<double> get pitchStream => _pitchSubject.stream;

  /// The current skipSilenceEnabled factor of the player.
  bool get skipSilenceEnabled => _skipSilenceEnabledSubject.value!;

  /// A stream of current skipSilenceEnabled factor values.
  Stream<bool> get skipSilenceEnabledStream =>
      _skipSilenceEnabledSubject.stream;

  /// The position up to which buffered audio is available.
  Duration get bufferedPosition =>
      _bufferedPositionSubject.nvalue ?? Duration.zero;

  /// A stream of buffered positions.
  Stream<Duration> get bufferedPositionStream =>
      _bufferedPositionSubject.stream;

  /// The latest ICY metadata received through the audio source, or `null` if no
  /// metadata is available.
  IcyMetadata? get icyMetadata => _playbackEvent.icyMetadata;

  /// A stream of ICY metadata received through the audio source.
  Stream<IcyMetadata?> get icyMetadataStream => _icyMetadataSubject.stream;

  /// The current player state containing only the processing and playing
  /// states.
  PlayerState get playerState =>
      _playerStateSubject.nvalue ?? PlayerState(false, ProcessingState.idle);

  /// A stream of [PlayerState]s.
  Stream<PlayerState> get playerStateStream => _playerStateSubject.stream;

  /// The current sequence of indexed audio sources, or `null` if no audio
  /// source is set.
  List<IndexedAudioSource>? get sequence => _sequenceSubject.nvalue;

  /// A stream broadcasting the current sequence of indexed audio sources.
  Stream<List<IndexedAudioSource>?> get sequenceStream =>
      _sequenceSubject.stream;

  /// The current shuffled sequence of indexed audio sources, or `null` if no
  /// audio source is set.
  List<int>? get shuffleIndices => _shuffleIndicesSubject.nvalue;

  /// A stream broadcasting the current shuffled sequence of indexed audio
  /// sources.
  Stream<List<int>?> get shuffleIndicesStream => _shuffleIndicesSubject.stream;

  //List<IndexedAudioSource> get _effectiveSequence =>
  //    shuffleModeEnabled ? shuffleIndices : sequence;

  /// The index of the current item, or `null` if either no audio source is set,
  /// or the current audio source has an empty sequence.
  int? get currentIndex => _currentIndexSubject.nvalue;

  /// A stream broadcasting the current item.
  Stream<int?> get currentIndexStream => _currentIndexSubject.stream;

  /// The current [SequenceState], or `null` if either [sequence]] or
  /// [currentIndex] is `null`.
  SequenceState? get sequenceState => _sequenceStateSubject.nvalue;

  /// A stream broadcasting the current [SequenceState].
  Stream<SequenceState?> get sequenceStateStream =>
      _sequenceStateSubject.stream;

  /// Whether there is another item after the current index.
  bool get hasNext => nextIndex != null;

  /// Whether there is another item before the current index.
  bool get hasPrevious => previousIndex != null;

  /// Returns [shuffleIndices] if [shuffleModeEnabled] is `true`, otherwise
  /// returns the unshuffled indices. When no current audio source is set, this
  /// returns `null`.
  List<int>? get effectiveIndices {
    if (shuffleIndices == null || sequence == null) return null;
    return shuffleModeEnabled
        ? shuffleIndices
        : List.generate(sequence!.length, (i) => i);
  }

  List<int>? get _effectiveIndicesInv {
    if (shuffleIndices == null || sequence == null) return null;
    return shuffleModeEnabled
        ? _shuffleIndicesInv
        : List.generate(sequence!.length, (i) => i);
  }

  /// The index of the next item to be played, or `null` if there is no next
  /// item.
  int? get nextIndex => _getRelativeIndex(1);

  /// The index of the previous item in play order, or `null` if there is no
  /// previous item.
  int? get previousIndex => _getRelativeIndex(-1);

  int? _getRelativeIndex(int offset) {
    if (_audioSource == null || currentIndex == null) return null;
    if (loopMode == LoopMode.one) return currentIndex;
    final effectiveIndices = this.effectiveIndices;
    if (effectiveIndices == null || effectiveIndices.isEmpty) return null;
    final effectiveIndicesInv = _effectiveIndicesInv!;
    if (currentIndex! >= effectiveIndicesInv.length) return null;
    final invPos = effectiveIndicesInv[currentIndex!];
    var newInvPos = invPos + offset;
    if (newInvPos >= effectiveIndices.length || newInvPos < 0) {
      if (loopMode == LoopMode.all) {
        newInvPos %= effectiveIndices.length;
      } else {
        return null;
      }
    }
    final result = effectiveIndices[newInvPos];
    return result;
  }

  /// The current loop mode.
  LoopMode get loopMode => _loopModeSubject.nvalue!;

  /// A stream of [LoopMode]s.
  Stream<LoopMode> get loopModeStream => _loopModeSubject.stream;

  /// Whether shuffle mode is currently enabled.
  bool get shuffleModeEnabled => _shuffleModeEnabledSubject.nvalue!;

  /// A stream of the shuffle mode status.
  Stream<bool> get shuffleModeEnabledStream =>
      _shuffleModeEnabledSubject.stream;

  /// The current Android AudioSession ID or `null` if not set.
  int? get androidAudioSessionId => _playbackEvent.androidAudioSessionId;

  /// Broadcasts the current Android AudioSession ID or `null` if not set.
  Stream<int?> get androidAudioSessionIdStream =>
      _androidAudioSessionIdSubject.stream;

  /// Whether the player should automatically delay playback in order to
  /// minimize stalling. (iOS 10.0 or later only)
  bool get automaticallyWaitsToMinimizeStalling =>
      _automaticallyWaitsToMinimizeStalling;

  /// The current position of the player.
  Duration get position {
    if (playing && processingState == ProcessingState.ready) {
      final result = _playbackEvent.updatePosition +
          (DateTime.now().difference(_playbackEvent.updateTime)) * speed;
      return _playbackEvent.duration == null ||
              result <= _playbackEvent.duration!
          ? result
          : _playbackEvent.duration!;
    } else {
      return _playbackEvent.updatePosition;
    }
  }

  /// A stream tracking the current position of this player, suitable for
  /// animating a seek bar. To ensure a smooth animation, this stream emits
  /// values more frequently on short items where the seek bar moves more
  /// quickly, and less frequenly on long items where the seek bar moves more
  /// slowly. The interval between each update will be no quicker than once
  /// every 16ms and no slower than once every 200ms.
  ///
  /// See [createPositionStream] for more control over the stream parameters.
  Stream<Duration> get positionStream {
    if (_positionSubject == null) {
      _positionSubject = BehaviorSubject<Duration>();
      if (!_disposed) {
        _positionSubject!.addStream(createPositionStream(
            steps: 800,
            minPeriod: Duration(milliseconds: 16),
            maxPeriod: Duration(milliseconds: 200)));
      }
    }
    return _positionSubject!.stream;
  }

  /// Creates a new stream periodically tracking the current position of this
  /// player. The stream will aim to emit [steps] position updates from the
  /// beginning to the end of the current audio source, at intervals of
  /// [duration] / [steps]. This interval will be clipped between [minPeriod]
  /// and [maxPeriod]. This stream will not emit values while audio playback is
  /// paused or stalled.
  ///
  /// Note: each time this method is called, a new stream is created. If you
  /// intend to use this stream multiple times, you should hold a reference to
  /// the returned stream and close it once you are done.
  Stream<Duration> createPositionStream({
    int steps = 800,
    Duration minPeriod = const Duration(milliseconds: 200),
    Duration maxPeriod = const Duration(milliseconds: 200),
  }) {
    assert(minPeriod <= maxPeriod);
    assert(minPeriod > Duration.zero);
    final controller = StreamController<Duration>.broadcast();
    if (_disposed) return controller.stream;

    Duration duration() => this.duration ?? Duration.zero;
    Duration step() {
      var s = duration() ~/ steps;
      if (s < minPeriod) s = minPeriod;
      if (s > maxPeriod) s = maxPeriod;
      return s;
    }

    Timer? currentTimer;
    StreamSubscription? durationSubscription;
    StreamSubscription? playbackEventSubscription;
    void yieldPosition(Timer timer) {
      if (controller.isClosed) {
        timer.cancel();
        durationSubscription?.cancel();
        playbackEventSubscription?.cancel();
        return;
      }
      if (_durationSubject.isClosed) {
        timer.cancel();
        durationSubscription?.cancel();
        playbackEventSubscription?.cancel();
        // This will in turn close _positionSubject.
        controller.close();
        return;
      }
      if (playing) {
        controller.add(position);
      }
    }

    durationSubscription = durationStream.listen((duration) {
      currentTimer?.cancel();
      currentTimer = Timer.periodic(step(), yieldPosition);
    }, onError: (Object e, StackTrace stackTrace) {});
    playbackEventSubscription = playbackEventStream.listen((event) {
      controller.add(position);
    }, onError: (Object e, StackTrace stackTrace) {});
    return controller.stream.distinct();
  }

  /// Convenience method to set the audio source to a URL with optional headers,
  /// preloaded by default, with an initial position of zero by default.
  /// If headers are set, just_audio will create a cleartext local HTTP proxy on
  /// your device to forward HTTP requests with headers included.
  ///
  /// This is equivalent to:
  ///
  /// ```
  /// setAudioSource(AudioSource.uri(Uri.parse(url), headers: headers),
  ///     initialPosition: Duration.zero, preload: true);
  /// ```
  ///
  /// See [setAudioSource] for a detailed explanation of the options.
  Future<Duration?> setUrl(
    String url, {
    Map<String, String>? headers,
    Duration? initialPosition,
    bool preload = true,
  }) =>
      setAudioSource(AudioSource.uri(Uri.parse(url), headers: headers),
          initialPosition: initialPosition, preload: preload);

  /// Convenience method to set the audio source to a file, preloaded by
  /// default, with an initial position of zero by default.
  ///
  /// ```
  /// setAudioSource(AudioSource.uri(Uri.file(filePath)),
  ///     initialPosition: Duration.zero, preload: true);
  /// ```
  ///
  /// See [setAudioSource] for a detailed explanation of the options.
  Future<Duration?> setFilePath(
    String filePath, {
    Duration? initialPosition,
    bool preload = true,
  }) =>
      setAudioSource(AudioSource.uri(Uri.file(filePath)),
          initialPosition: initialPosition, preload: preload);

  /// Convenience method to set the audio source to an asset, preloaded by
  /// default, with an initial position of zero by default.
  ///
  /// ```
  /// setAudioSource(AudioSource.uri(Uri.parse('asset:///$assetPath')),
  ///     initialPosition: Duration.zero, preload: true);
  /// ```
  ///
  /// See [setAudioSource] for a detailed explanation of the options.
  Future<Duration?> setAsset(
    String assetPath, {
    bool preload = true,
    Duration? initialPosition,
  }) =>
      setAudioSource(AudioSource.uri(Uri.parse('asset:///$assetPath')),
          initialPosition: initialPosition, preload: preload);

  /// Sets the source from which this audio player should fetch audio.
  ///
  /// By default, this method will immediately start loading audio and return
  /// its duration as soon as it is known, or `null` if that information is
  /// unavailable. Set [preload] to `false` if you would prefer to delay loading
  /// until some later point, either via an explicit call to [load] or via a
  /// call to [play] which implicitly loads the audio. If [preload] is `false`,
  /// a `null` duration will be returned. Note that the [preload] option will
  /// automatically be assumed as `true` if `playing` is currently `true`.
  ///
  /// Optionally specify [initialPosition] and [initialIndex] to seek to an
  /// initial position within a particular item (defaulting to position zero of
  /// the first item).
  ///
  /// When [preload] is `true`, this method may throw:
  ///
  /// * [Exception] if no audio source has been previously set.
  /// * [PlayerException] if the audio source was unable to be loaded.
  /// * [PlayerInterruptedException] if another audio source was loaded before
  /// this call completed or the player was stopped or disposed of before the
  /// call completed.
  Future<Duration?> setAudioSource(
    AudioSource source, {
    bool preload = true,
    int? initialIndex,
    Duration? initialPosition,
  }) async {
    if (_disposed) return null;
    _audioSource = null;
    _initialSeekValues =
        _InitialSeekValues(position: initialPosition, index: initialIndex);
    _playbackEventSubject.add(_playbackEvent = PlaybackEvent(
        currentIndex: initialIndex ?? 0,
        updatePosition: initialPosition ?? Duration.zero));
    _audioSource = source;
    _broadcastSequence();
    Duration? duration;
    if (playing) preload = true;
    if (preload) {
      duration = await load();
    } else {
      await _setPlatformActive(false);
    }
    return duration;
  }

  /// Starts loading the current audio source and returns the audio duration as
  /// soon as it is known, or `null` if unavailable.
  ///
  /// This method throws:
  ///
  /// * [Exception] if no audio source has been previously set.
  /// * [PlayerException] if the audio source was unable to be loaded.
  /// * [PlayerInterruptedException] if another call to [load] happened before
  /// this call completed or the player was stopped or disposed of before the
  /// call could complete.
  Future<Duration?> load() async {
    if (_disposed) return null;
    if (_audioSource == null) {
      throw Exception('Must set AudioSource before loading');
    }
    if (_active) {
      return await _load(await _platform, _audioSource!,
          initialSeekValues: _initialSeekValues);
    } else {
      // This will implicitly load the current audio source.
      return await _setPlatformActive(true);
    }
  }

  void _broadcastSequence() {
    // TODO: update currentIndex first if it's out of range as a result of
    // removing items from the playlist.
    _sequenceSubject.add(_audioSource?.sequence);
    _updateShuffleIndices();
  }

  void _updateShuffleIndices() {
    _shuffleIndicesSubject.add(_audioSource?.shuffleIndices);
    final shuffleIndicesLength = shuffleIndices?.length ?? 0;
    if (_shuffleIndicesInv.length > shuffleIndicesLength) {
      _shuffleIndicesInv.removeRange(
          shuffleIndicesLength, _shuffleIndicesInv.length);
    } else if (_shuffleIndicesInv.length < shuffleIndicesLength) {
      _shuffleIndicesInv.addAll(
          List.filled(shuffleIndicesLength - _shuffleIndicesInv.length, 0));
    }
    for (var i = 0; i < shuffleIndicesLength; i++) {
      _shuffleIndicesInv[shuffleIndices![i]] = i;
    }
  }

  void _registerAudioSource(AudioSource source) {
    _audioSources[source._id] = source;
  }

  Future<Duration?> _load(AudioPlayerPlatform platform, AudioSource source,
      {_InitialSeekValues? initialSeekValues}) async {
    try {
      if (!kIsWeb && (source._requiresProxy || _userAgent != null)) {
        if (_proxy == null) {
          _proxy = _ProxyHttpServer();
          await _proxy!.start();
        }
      }
      await source._setup(this);
      source._shuffle(initialIndex: initialSeekValues?.index ?? 0);
      _updateShuffleIndices();
      _durationFuture = platform
          .load(LoadRequest(
            audioSourceMessage: source._toMessage(),
            initialPosition: initialSeekValues?.position,
            initialIndex: initialSeekValues?.index,
          ))
          .then((response) => response.duration);
      final duration = await _durationFuture;
      _durationSubject.add(duration);
      if (platform != _platformValue) {
        // the platform has changed since we started loading, so abort.
        throw PlatformException(code: 'abort', message: 'Loading interrupted');
      }
      // Wait for loading state to pass.
      await processingStateStream
          .firstWhere((state) => state != ProcessingState.loading);
      return duration;
    } on PlatformException catch (e) {
      try {
        throw PlayerException(int.parse(e.code), e.message);
      } on FormatException catch (_) {
        if (e.code == 'abort') {
          throw PlayerInterruptedException(e.message);
        } else {
          throw PlayerException(9999999, e.message);
        }
      }
    }
  }

  /// Clips the current [AudioSource] to the given [start] and [end]
  /// timestamps. If [start] is null, it will be reset to the start of the
  /// original [AudioSource]. If [end] is null, it will be reset to the end of
  /// the original [AudioSource]. This method cannot be called from the
  /// [ProcessingState.idle] state.
  Future<Duration?> setClip({Duration? start, Duration? end}) async {
    if (_disposed) return null;
    _setPlatformActive(true)?.catchError((dynamic e) {});
    final duration = await _load(
        await _platform,
        start == null && end == null
            ? _audioSource!
            : ClippingAudioSource(
                child: _audioSource as UriAudioSource,
                start: start,
                end: end,
              ));
    return duration;
  }

  /// Tells the player to play audio as soon as an audio source is loaded and
  /// ready to play. If an audio source has been set but not preloaded, this
  /// method will also initiate the loading. The [Future] returned by this
  /// method completes when the playback completes or is paused or stopped. If
  /// the player is already playing, this method completes immediately.
  ///
  /// This method causes [playing] to become true, and it will remain true
  /// until [pause] or [stop] is called. This means that if playback completes,
  /// and then you [seek] to an earlier position in the audio, playback will
  /// continue playing from that position. If you instead wish to [pause] or
  /// [stop] playback on completion, you can call either method as soon as
  /// [processingState] becomes [ProcessingState.completed] by listening to
  /// [processingStateStream].
  ///
  /// This method activates the audio session before playback, and will do
  /// nothing if activation of the audio session fails for any reason.
  Future<void> play() async {
    if (_disposed) return;
    if (playing) return;
    _playInterrupted = false;
    // Broadcast to clients immediately, but revert to false if we fail to
    // activate the audio session. This allows setAudioSource to be aware of a
    // prior play request.
    _playbackEvent = _playbackEvent.copyWith(
      updatePosition: position,
      updateTime: DateTime.now(),
    );
    _playingSubject.add(true);
    _playbackEventSubject.add(_playbackEvent);
    final playCompleter = Completer<dynamic>();
    final audioSession = await AudioSession.instance;
    if (!_handleAudioSessionActivation || await audioSession.setActive(true)) {
      // TODO: rewrite this to more cleanly handle simultaneous load/play
      // requests which each may result in platform play requests.
      final requireActive = _audioSource != null;
      if (requireActive) {
        if (_active) {
          // If the native platform is already active, send it a play request.
          // NOTE: If a load() request happens simultaneously, this may result
          // in two play requests being sent. The platform implementation should
          // ignore the second play request since it is already playing.
          _sendPlayRequest(await _platform, playCompleter);
        } else {
          // If the native platform wasn't already active, activating it will
          // implicitly restore the playing state and send a play request.
          _setPlatformActive(true, playCompleter: playCompleter)
              ?.catchError((dynamic e) {});
        }
      }
    } else {
      // Revert if we fail to activate the audio session.
      _playingSubject.add(false);
    }
    await playCompleter.future;
  }

  /// Pauses the currently playing media. This method does nothing if
  /// ![playing].
  Future<void> pause() async {
    if (_disposed) return;
    if (!playing) return;
    //_setPlatformActive(true);
    _playInterrupted = false;
    // Update local state immediately so that queries aren't surprised.
    _playbackEvent = _playbackEvent.copyWith(
      updatePosition: position,
      updateTime: DateTime.now(),
    );
    _playingSubject.add(false);
    _playbackEventSubject.add(_playbackEvent);
    // TODO: perhaps modify platform side to ensure new state is broadcast
    // before this method returns.
    await (await _platform).pause(PauseRequest());
  }

  Future<void> _sendPlayRequest(
      AudioPlayerPlatform platform, Completer<void>? playCompleter) async {
    try {
      await platform.play(PlayRequest());
      playCompleter?.complete();
    } catch (e, stackTrace) {
      playCompleter?.completeError(e, stackTrace);
    }
  }

  /// Stops playing audio and releases decoders and other native platform
  /// resources needed to play audio. The current audio source state will be
  /// retained and playback can be resumed at a later point in time.
  ///
  /// Use [stop] if the app is done playing audio for now but may need still
  /// want to resume playback later. Use [dispose] when the app is completely
  /// finished playing audio. Use [pause] instead if you would like to keep the
  /// decoders alive so that the app can quickly resume audio playback.
  Future<void> stop() async {
    if (_disposed) return;
    final future = _setPlatformActive(false);

    _playInterrupted = false;
    // Update local state immediately so that queries aren't surprised.
    _playingSubject.add(false);
    await future;
  }

  /// Sets the volume of this player, where 1.0 is normal volume.
  Future<void> setVolume(final double volume) async {
    if (_disposed) return;
    _volumeSubject.add(volume);
    await (await _platform).setVolume(SetVolumeRequest(volume: volume));
  }

  /// Sets whether silence should be skipped in audio playback. (Currently
  /// Android only).
  Future<void> setSkipSilenceEnabled(bool enabled) async {
    if (_disposed) return;
    final previouslyEnabled = skipSilenceEnabled;
    if (enabled == previouslyEnabled) return;
    _skipSilenceEnabledSubject.add(enabled);
    try {
      await (await _platform)
          .setSkipSilence(SetSkipSilenceRequest(enabled: enabled));
    } catch (e) {
      _skipSilenceEnabledSubject.add(previouslyEnabled);
      rethrow;
    }
  }

  /// Sets the playback speed of this player, where 1.0 is normal speed. Note
  /// that values in excess of 1.0 may result in stalls if the playback speed is
  /// faster than the player is able to downloaded the audio.
  Future<void> setSpeed(final double speed) async {
    if (_disposed) return;
    _playbackEvent = _playbackEvent.copyWith(
      updatePosition: position,
      updateTime: DateTime.now(),
    );
    _playbackEventSubject.add(_playbackEvent);
    _speedSubject.add(speed);
    await (await _platform).setSpeed(SetSpeedRequest(speed: speed));
  }

  /// Sets the factor by which pitch will be shifted.
  Future<void> setPitch(final double pitch) async {
    if (_disposed) return;
    _playbackEvent = _playbackEvent.copyWith(
      updatePosition: position,
      updateTime: DateTime.now(),
    );
    _playbackEventSubject.add(_playbackEvent);
    _pitchSubject.add(pitch);
    await (await _platform).setPitch(SetPitchRequest(pitch: pitch));
  }

  /// Sets the [LoopMode]. Looping will be gapless on Android, iOS and macOS. On
  /// web, there will be a slight gap at the loop point.
  Future<void> setLoopMode(LoopMode mode) async {
    if (_disposed) return;
    _loopModeSubject.add(mode);
    await (await _platform).setLoopMode(
        SetLoopModeRequest(loopMode: LoopModeMessage.values[mode.index]));
  }

  /// Sets whether shuffle mode is enabled.
  Future<void> setShuffleModeEnabled(bool enabled) async {
    if (_disposed) return;
    _shuffleModeEnabledSubject.add(enabled);
    await (await _platform).setShuffleMode(SetShuffleModeRequest(
        shuffleMode:
            enabled ? ShuffleModeMessage.all : ShuffleModeMessage.none));
  }

  /// Recursively shuffles the children of the currently loaded [AudioSource].
  /// Each [ConcatenatingAudioSource] will be shuffled according to its
  /// configured [ShuffleOrder].
  Future<void> shuffle() async {
    if (_disposed) return;
    if (_audioSource == null) return;
    _audioSource!._shuffle(initialIndex: currentIndex);
    _updateShuffleIndices();
    await (await _platform).setShuffleOrder(
        SetShuffleOrderRequest(audioSourceMessage: _audioSource!._toMessage()));
  }

  /// Sets automaticallyWaitsToMinimizeStalling for AVPlayer in iOS 10.0 or later, defaults to true.
  /// Has no effect on Android clients
  Future<void> setAutomaticallyWaitsToMinimizeStalling(
      final bool automaticallyWaitsToMinimizeStalling) async {
    if (_disposed) return;
    _automaticallyWaitsToMinimizeStalling =
        automaticallyWaitsToMinimizeStalling;
    await (await _platform).setAutomaticallyWaitsToMinimizeStalling(
        SetAutomaticallyWaitsToMinimizeStallingRequest(
            enabled: automaticallyWaitsToMinimizeStalling));
  }

  /// Sets canUseNetworkResourcesForLiveStreamingWhilePaused on iOS/macOS,
  /// defaults to false.
  Future<void> setCanUseNetworkResourcesForLiveStreamingWhilePaused(
      final bool canUseNetworkResourcesForLiveStreamingWhilePaused) async {
    if (_disposed) return;
    await (await _platform)
        .setCanUseNetworkResourcesForLiveStreamingWhilePaused(
            SetCanUseNetworkResourcesForLiveStreamingWhilePausedRequest(
                enabled: canUseNetworkResourcesForLiveStreamingWhilePaused));
  }

  /// Sets preferredPeakBitRate on iOS/macOS, defaults to true.
  Future<void> setPreferredPeakBitRate(
      final double preferredPeakBitRate) async {
    if (_disposed) return;
    await (await _platform).setPreferredPeakBitRate(
        SetPreferredPeakBitRateRequest(bitRate: preferredPeakBitRate));
  }

  /// Seeks to a particular [position]. If a composition of multiple
  /// [AudioSource]s has been loaded, you may also specify [index] to seek to a
  /// particular item within that sequence. This method has no effect unless
  /// an audio source has been loaded.
  ///
  /// A `null` [position] seeks to the head of a live stream.
  Future<void> seek(final Duration? position, {int? index}) async {
    if (_disposed) return;
    _initialSeekValues = null;
    switch (processingState) {
      case ProcessingState.loading:
        return;
      default:
        _playbackEvent = _playbackEvent.copyWith(
          updatePosition: position,
          updateTime: DateTime.now(),
        );
        _playbackEventSubject.add(_playbackEvent);
        await (await _platform)
            .seek(SeekRequest(position: position, index: index));
    }
  }

  /// Seek to the next item, or does nothing if there is no next item.
  Future<void> seekToNext() async {
    if (hasNext) {
      await seek(Duration.zero, index: nextIndex);
    }
  }

  /// Seek to the previous item, or does nothing if there is no previous item.
  Future<void> seekToPrevious() async {
    if (hasPrevious) {
      await seek(Duration.zero, index: previousIndex);
    }
  }

  /// Set the Android audio attributes for this player. Has no effect on other
  /// platforms. This will cause a new Android AudioSession ID to be generated.
  Future<void> setAndroidAudioAttributes(
      AndroidAudioAttributes audioAttributes) async {
    if (_disposed) return;
    if (!_isAndroid()) return;
    if (audioAttributes == _androidAudioAttributes) return;
    _androidAudioAttributes = audioAttributes;
    await _internalSetAndroidAudioAttributes(await _platform, audioAttributes);
  }

  Future<void> _internalSetAndroidAudioAttributes(AudioPlayerPlatform platform,
      AndroidAudioAttributes audioAttributes) async {
    if (!_isAndroid()) return;
    await platform.setAndroidAudioAttributes(SetAndroidAudioAttributesRequest(
        contentType: audioAttributes.contentType.index,
        flags: audioAttributes.flags.value,
        usage: audioAttributes.usage.value));
  }

  /// Release all resources associated with this player. You must invoke this
  /// after you are done with the player.
  Future<void> dispose() async {
    if (_disposed) return;
    _disposed = true;
    if (_nativePlatform != null) {
      await _disposePlatform(await _nativePlatform!);
      _nativePlatform = null;
    }
    if (_idlePlatform != null) {
      await _disposePlatform(_idlePlatform!);
      _idlePlatform = null;
    }
    _audioSource = null;
    _audioSources.values.forEach((s) => s._dispose());
    _audioSources.clear();
    _proxy?.stop();
    await _durationSubject.close();
    await _loopModeSubject.close();
    await _shuffleModeEnabledSubject.close();
    await _playingSubject.close();
    await _volumeSubject.close();
    await _speedSubject.close();
    await _pitchSubject.close();
    await _sequenceSubject.close();
    await _shuffleIndicesSubject.close();
  }

  /// Switch to using the native platform when [active] is `true` and using the
  /// idle platform when [active] is `false`. If an audio source has been set,
  /// the returned future completes with its duration if known, or `null`
  /// otherwise.
  ///
  /// The platform will not switch if [active] == [_active] unless [force] is
  /// `true`.
  Future<Duration?>? _setPlatformActive(bool active,
      {Completer<void>? playCompleter, bool force = false}) {
    if (_disposed) return null;
    if (!force && (active == _active)) return _durationFuture;
    // This method updates _active and _platform before yielding to the next
    // task in the event loop.
    _active = active;
    final position = this.position;
    final currentIndex = this.currentIndex;
    final audioSource = _audioSource;
    final durationCompleter = Completer<Duration?>();

    Future<AudioPlayerPlatform> setPlatform() async {
      _playbackEventSubscription?.cancel();
      if (!force) {
        final oldPlatform = _platformValue!;
        if (oldPlatform != _idlePlatform) {
          await _disposePlatform(oldPlatform);
        }
      }
      if (_disposed) return _platform;
      // During initialisation, we must only use this platform reference in case
      // _platform is updated again during initialisation.
      final platform = active
          ? await (_nativePlatform =
              JustAudioPlatform.instance.init(InitRequest(
              id: _id,
              audioLoadConfiguration: _audioLoadConfiguration?._toMessage(),
              androidAudioEffects: _isAndroid()
                  ? _audioPipeline.androidAudioEffects
                      .map((audioEffect) => audioEffect._toMessage())
                      .toList()
                  : [],
              darwinAudioEffects: _isDarwin()
                  ? _audioPipeline.darwinAudioEffects
                      .map((audioEffect) => audioEffect._toMessage())
                      .toList()
                  : [],
            )))
          : _idlePlatform!;
      _platformValue = platform;
      _playbackEventSubscription =
          platform.playbackEventMessageStream.listen((message) {
        var duration = message.duration;
        var index = message.currentIndex ?? currentIndex;
        if (index != null && sequence != null && index < sequence!.length) {
          if (duration == null) {
            duration = sequence![index].duration;
          } else {
            sequence![index].duration = duration;
          }
        }
        final playbackEvent = PlaybackEvent(
          processingState:
              ProcessingState.values[message.processingState.index],
          updateTime: message.updateTime,
          updatePosition: message.updatePosition,
          bufferedPosition: message.bufferedPosition,
          duration: duration,
          icyMetadata: message.icyMetadata == null
              ? null
              : IcyMetadata._fromMessage(message.icyMetadata!),
          currentIndex: index,
          androidAudioSessionId: message.androidAudioSessionId,
        );
        _durationFuture = Future.value(playbackEvent.duration);
        if (playbackEvent.duration != _playbackEvent.duration) {
          _durationSubject.add(playbackEvent.duration);
        }
        _playbackEventSubject.add(_playbackEvent = playbackEvent);
      }, onError: _playbackEventSubject.addError);

      if (active) {
        final automaticallyWaitsToMinimizeStalling =
            this.automaticallyWaitsToMinimizeStalling;
        final playing = this.playing;
        // To avoid a glitch in ExoPlayer, ensure that any requested audio
        // attributes are set before loading the audio source.
        if (_isAndroid()) {
          if (_androidApplyAudioAttributes) {
            final audioSession = await AudioSession.instance;
            _androidAudioAttributes ??=
                audioSession.configuration?.androidAudioAttributes;
          }
          if (_androidAudioAttributes != null) {
            await _internalSetAndroidAudioAttributes(
                platform, _androidAudioAttributes!);
          }
        }
        if (!automaticallyWaitsToMinimizeStalling) {
          // Only set if different from default.
          await platform.setAutomaticallyWaitsToMinimizeStalling(
              SetAutomaticallyWaitsToMinimizeStallingRequest(
                  enabled: automaticallyWaitsToMinimizeStalling));
        }
        await platform.setVolume(SetVolumeRequest(volume: volume));
        await platform.setSpeed(SetSpeedRequest(speed: speed));
        try {
          await platform.setPitch(SetPitchRequest(pitch: pitch));
        } catch (e) {
          print('setPitch not supported on this platform');
        }
        try {
          await platform.setSkipSilence(
              SetSkipSilenceRequest(enabled: skipSilenceEnabled));
        } catch (e) {
          print('setSkipSilence not supported on this platform');
        }
        await platform.setLoopMode(SetLoopModeRequest(
            loopMode: LoopModeMessage.values[loopMode.index]));
        await platform.setShuffleMode(SetShuffleModeRequest(
            shuffleMode: shuffleModeEnabled
                ? ShuffleModeMessage.all
                : ShuffleModeMessage.none));
        if (playing) {
          _sendPlayRequest(platform, playCompleter);
        }
      }
      if (audioSource != null) {
        try {
          final duration = await _load(platform, _audioSource!,
              initialSeekValues: _initialSeekValues ??
                  _InitialSeekValues(position: position, index: currentIndex));
          durationCompleter.complete(duration);
        } catch (e, stackTrace) {
          _setPlatformActive(false)?.catchError((dynamic e) {});
          durationCompleter.completeError(e, stackTrace);
        }
      } else {
        durationCompleter.complete(null);
      }

      return platform;
    }

    Future<void> initAudioEffects() async {
      for (var audioEffect in _audioPipeline._audioEffects) {
        await audioEffect._activate();
      }
    }

    _platform = setPlatform();
    if (_active) {
      initAudioEffects();
    }
    return durationCompleter.future;
  }

  /// Dispose of the given platform.
  Future<void> _disposePlatform(AudioPlayerPlatform platform) async {
    if (platform is _IdleAudioPlayer) {
      await platform.dispose(DisposeRequest());
    } else {
      _nativePlatform = null;
      try {
        await JustAudioPlatform.instance
            .disposePlayer(DisposePlayerRequest(id: _id));
      } catch (e) {
        // Fallback if disposePlayer hasn't been implemented.
        await platform.dispose(DisposeRequest());
      }
    }
  }

  /// Clears the plugin's internal asset cache directory. Call this when the
  /// app's assets have changed to force assets to be re-fetched from the asset
  /// bundle.
  static Future<void> clearAssetCache() async {
    if (kIsWeb) return;
    await for (var file in (await _getCacheDir()).list()) {
      await file.delete(recursive: true);
    }
  }
}

/// Captures the details of any error accessing, loading or playing an audio
/// source, including an invalid or inaccessible URL, or an audio encoding that
/// could not be understood.
class PlayerException {
  /// On iOS and macOS, maps to `NSError.code`. On Android, maps to
  /// `ExoPlaybackException.type`. On Web, maps to `MediaError.code`.
  final int code;

  /// On iOS and macOS, maps to `NSError.localizedDescription`. On Android,
  /// maps to `ExoPlaybackException.getMessage()`. On Web, a generic message
  /// is provided.
  final String? message;

  PlayerException(this.code, this.message);

  @override
  String toString() => "($code) $message";
}

/// An error that occurs when one operation on the player has been interrupted
/// (e.g. by another simultaneous operation).
class PlayerInterruptedException {
  final String? message;

  PlayerInterruptedException(this.message);

  @override
  String toString() => "$message";
}

/// Encapsulates the playback state and current position of the player.
class PlaybackEvent {
  /// The current processing state.
  final ProcessingState processingState;

  /// When the last time a position discontinuity happened, as measured in time
  /// since the epoch.
  final DateTime updateTime;

  /// The position at [updateTime].
  final Duration updatePosition;

  /// The buffer position.
  final Duration bufferedPosition;

  /// The media duration, or `null` if unknown.
  final Duration? duration;

  /// The latest ICY metadata received through the audio stream if available.
  final IcyMetadata? icyMetadata;

  /// The index of the currently playing item, or `null` if no item is selected.
  final int? currentIndex;

  /// The current Android AudioSession ID if set.
  final int? androidAudioSessionId;

  PlaybackEvent({
    this.processingState = ProcessingState.idle,
    DateTime? updateTime,
    this.updatePosition = Duration.zero,
    this.bufferedPosition = Duration.zero,
    this.duration,
    this.icyMetadata,
    this.currentIndex,
    this.androidAudioSessionId,
  }) : updateTime = updateTime ?? DateTime.now();

  /// Returns a copy of this event with given properties replaced.
  PlaybackEvent copyWith({
    ProcessingState? processingState,
    DateTime? updateTime,
    Duration? updatePosition,
    Duration? bufferedPosition,
    Duration? duration,
    IcyMetadata? icyMetadata,
    int? currentIndex,
    int? androidAudioSessionId,
  }) =>
      PlaybackEvent(
        processingState: processingState ?? this.processingState,
        updateTime: updateTime ?? this.updateTime,
        updatePosition: updatePosition ?? this.updatePosition,
        bufferedPosition: bufferedPosition ?? this.bufferedPosition,
        duration: duration ?? this.duration,
        icyMetadata: icyMetadata ?? this.icyMetadata,
        currentIndex: currentIndex ?? this.currentIndex,
        androidAudioSessionId:
            androidAudioSessionId ?? this.androidAudioSessionId,
      );

  @override
  String toString() =>
      "{processingState=$processingState, updateTime=$updateTime, updatePosition=$updatePosition}";
}

/// Enumerates the different processing states of a player.
enum ProcessingState {
  /// The player has not loaded an [AudioSource].
  idle,

  /// The player is loading an [AudioSource].
  loading,

  /// The player is buffering audio and unable to play.
  buffering,

  /// The player is has enough audio buffered and is able to play.
  ready,

  /// The player has reached the end of the audio.
  completed,
}

/// Encapsulates the playing and processing states. These two states vary
/// orthogonally, and so if [processingState] is [ProcessingState.buffering],
/// you can check [playing] to determine whether the buffering occurred while
/// the player was playing or while the player was paused.
class PlayerState {
  /// Whether the player will play when [processingState] is
  /// [ProcessingState.ready].
  final bool playing;

  /// The current processing state of the player.
  final ProcessingState processingState;

  PlayerState(this.playing, this.processingState);

  @override
  String toString() => 'playing=$playing,processingState=$processingState';

  @override
  int get hashCode => toString().hashCode;

  @override
  bool operator ==(dynamic other) =>
      other is PlayerState &&
      other.playing == playing &&
      other.processingState == processingState;
}

class IcyInfo {
  final String? title;
  final String? url;

  static IcyInfo _fromMessage(IcyInfoMessage message) => IcyInfo(
        title: message.title,
        url: message.url,
      );

  IcyInfo({required this.title, required this.url});

  @override
  String toString() => 'title=$title,url=$url';

  @override
  int get hashCode => toString().hashCode;

  @override
  bool operator ==(dynamic other) =>
      other is IcyInfo && other.toString() == toString();
}

class IcyHeaders {
  final int? bitrate;
  final String? genre;
  final String? name;
  final int? metadataInterval;
  final String? url;
  final bool? isPublic;

  static IcyHeaders _fromMessage(IcyHeadersMessage message) => IcyHeaders(
        bitrate: message.bitrate,
        genre: message.genre,
        name: message.name,
        metadataInterval: message.metadataInterval,
        url: message.url,
        isPublic: message.isPublic,
      );

  IcyHeaders({
    required this.bitrate,
    required this.genre,
    required this.name,
    required this.metadataInterval,
    required this.url,
    required this.isPublic,
  });

  @override
  String toString() =>
      'bitrate=$bitrate,genre=$genre,name=$name,metadataInterval=$metadataInterval,url=$url,isPublic=$isPublic';

  @override
  int get hashCode => toString().hashCode;

  @override
  bool operator ==(dynamic other) =>
      other is IcyHeaders && other.toString() == toString();
}

class IcyMetadata {
  final IcyInfo? info;
  final IcyHeaders? headers;

  static IcyMetadata _fromMessage(IcyMetadataMessage message) => IcyMetadata(
        info: message.info == null ? null : IcyInfo._fromMessage(message.info!),
        headers: message.headers == null
            ? null
            : IcyHeaders._fromMessage(message.headers!),
      );

  IcyMetadata({required this.info, required this.headers});

  @override
  int get hashCode => info.hashCode ^ headers.hashCode;

  @override
  bool operator ==(dynamic other) =>
      other is IcyMetadata && other.info == info && other.headers == headers;
}

/// Encapsulates the [sequence] and [currentIndex] state and ensures
/// consistency such that [currentIndex] is within the range of
/// `sequence.length`. If `sequence.length` is 0, then [currentIndex] is also
/// 0.
class SequenceState {
  /// The sequence of the current [AudioSource].
  final List<IndexedAudioSource> sequence;

  /// The index of the current source in the sequence.
  final int currentIndex;

  /// The current shuffle order
  final List<int> shuffleIndices;

  /// Whether shuffle mode is enabled.
  final bool shuffleModeEnabled;

  /// The current loop mode.
  final LoopMode loopMode;

  SequenceState(this.sequence, this.currentIndex, this.shuffleIndices,
      this.shuffleModeEnabled, this.loopMode);

  /// The current source in the sequence.
  IndexedAudioSource? get currentSource =>
      sequence.isEmpty ? null : sequence[currentIndex];

  /// The effective sequence. This is equivalent to [sequence]. If
  /// [shuffleModeEnabled] is true, this is modulated by [shuffleIndices].
  List<IndexedAudioSource> get effectiveSequence => shuffleModeEnabled
      ? shuffleIndices.map((i) => sequence[i]).toList()
      : sequence;
}

/// Configuration options to use when loading audio from a source.
class AudioLoadConfiguration {
  /// Bufferring and loading options for iOS/macOS.
  final DarwinLoadControl? darwinLoadControl;

  /// Buffering and loading options for Android.
  final AndroidLoadControl? androidLoadControl;

  /// Speed control for live streams on Android.
  final AndroidLivePlaybackSpeedControl? androidLivePlaybackSpeedControl;

  AudioLoadConfiguration({
    this.darwinLoadControl,
    this.androidLoadControl,
    this.androidLivePlaybackSpeedControl,
  });

  AudioLoadConfigurationMessage _toMessage() => AudioLoadConfigurationMessage(
        darwinLoadControl: darwinLoadControl?._toMessage(),
        androidLoadControl: androidLoadControl?._toMessage(),
        androidLivePlaybackSpeedControl:
            androidLivePlaybackSpeedControl?._toMessage(),
      );
}

/// Buffering and loading options for iOS/macOS.
class DarwinLoadControl {
  /// (iOS/macOS) Whether the player will wait for sufficient data to be
  /// buffered before starting playback to avoid the likelihood of stalling.
  final bool automaticallyWaitsToMinimizeStalling;

  /// (iOS/macOS) The duration of audio that should be buffered ahead of the
  /// current position. If not set or `null`, the system will try to set an
  /// appropriate buffer duration.
  final Duration? preferredForwardBufferDuration;

  /// (iOS/macOS) Whether the player can continue downloading while paused to
  /// keep the state up to date with the live stream.
  final bool canUseNetworkResourcesForLiveStreamingWhilePaused;

  /// (iOS/macOS) If specified, limits the download bandwidth in bits per
  /// second.
  final double? preferredPeakBitRate;

  DarwinLoadControl({
    this.automaticallyWaitsToMinimizeStalling = true,
    this.preferredForwardBufferDuration,
    this.canUseNetworkResourcesForLiveStreamingWhilePaused = false,
    this.preferredPeakBitRate,
  });

  DarwinLoadControlMessage _toMessage() => DarwinLoadControlMessage(
        automaticallyWaitsToMinimizeStalling:
            automaticallyWaitsToMinimizeStalling,
        preferredForwardBufferDuration: preferredForwardBufferDuration,
        canUseNetworkResourcesForLiveStreamingWhilePaused:
            canUseNetworkResourcesForLiveStreamingWhilePaused,
        preferredPeakBitRate: preferredPeakBitRate,
      );
}

/// Buffering and loading options for Android.
class AndroidLoadControl {
  /// (Android) The minimum duration of audio that should be buffered ahead of
  /// the current position.
  final Duration minBufferDuration;

  /// (Android) The maximum duration of audio that should be buffered ahead of
  /// the current position.
  final Duration maxBufferDuration;

  /// (Android) The duration of audio that must be buffered before starting
  /// playback after a user action.
  final Duration bufferForPlaybackDuration;

  /// (Android) The duration of audio that must be buffered before starting
  /// playback after a buffer depletion.
  final Duration bufferForPlaybackAfterRebufferDuration;

  /// (Android) The target buffer size in bytes.
  final int? targetBufferBytes;

  /// (Android) Whether to prioritize buffer time constraints over buffer size
  /// constraints.
  final bool prioritizeTimeOverSizeThresholds;

  /// (Android) The back buffer duration.
  final Duration backBufferDuration;

  AndroidLoadControl({
    this.minBufferDuration = const Duration(seconds: 50),
    this.maxBufferDuration = const Duration(seconds: 50),
    this.bufferForPlaybackDuration = const Duration(milliseconds: 2500),
    this.bufferForPlaybackAfterRebufferDuration = const Duration(seconds: 5),
    this.targetBufferBytes,
    this.prioritizeTimeOverSizeThresholds = false,
    this.backBufferDuration = Duration.zero,
  });

  AndroidLoadControlMessage _toMessage() => AndroidLoadControlMessage(
        minBufferDuration: minBufferDuration,
        maxBufferDuration: maxBufferDuration,
        bufferForPlaybackDuration: bufferForPlaybackDuration,
        bufferForPlaybackAfterRebufferDuration:
            bufferForPlaybackAfterRebufferDuration,
        targetBufferBytes: targetBufferBytes,
        prioritizeTimeOverSizeThresholds: prioritizeTimeOverSizeThresholds,
        backBufferDuration: backBufferDuration,
      );
}

/// Speed control for live streams on Android.
class AndroidLivePlaybackSpeedControl {
  /// (Android) The minimum playback speed to use when adjusting playback speed
  /// to approach the target live offset, if none is defined by the media.
  final double fallbackMinPlaybackSpeed;

  /// (Android) The maximum playback speed to use when adjusting playback speed
  /// to approach the target live offset, if none is defined by the media.
  final double fallbackMaxPlaybackSpeed;

  /// (Android) The minimum interval between playback speed changes on a live
  /// stream.
  final Duration minUpdateInterval;

  /// (Android) The proportional control factor used to adjust playback speed on
  /// a live stream. The adjusted speed is calculated as: `1.0 +
  /// proportionalControlFactor * (currentLiveOffsetSec - targetLiveOffsetSec)`.
  final double proportionalControlFactor;

  /// (Android) The maximum difference between the current live offset and the
  /// target live offset within which the speed 1.0 is used.
  final Duration maxLiveOffsetErrorForUnitSpeed;

  /// (Android) The increment applied to the target live offset whenever the
  /// player rebuffers.
  final Duration targetLiveOffsetIncrementOnRebuffer;

  /// (Android) The factor for smoothing the minimum possible live offset
  /// achievable during playback.
  final double minPossibleLiveOffsetSmoothingFactor;

  AndroidLivePlaybackSpeedControl({
    this.fallbackMinPlaybackSpeed = 0.97,
    this.fallbackMaxPlaybackSpeed = 1.03,
    this.minUpdateInterval = const Duration(seconds: 1),
    this.proportionalControlFactor = 1.0,
    this.maxLiveOffsetErrorForUnitSpeed = const Duration(milliseconds: 20),
    this.targetLiveOffsetIncrementOnRebuffer =
        const Duration(milliseconds: 500),
    this.minPossibleLiveOffsetSmoothingFactor = 0.999,
  });

  AndroidLivePlaybackSpeedControlMessage _toMessage() =>
      AndroidLivePlaybackSpeedControlMessage(
        fallbackMinPlaybackSpeed: fallbackMinPlaybackSpeed,
        fallbackMaxPlaybackSpeed: fallbackMaxPlaybackSpeed,
        minUpdateInterval: minUpdateInterval,
        proportionalControlFactor: proportionalControlFactor,
        maxLiveOffsetErrorForUnitSpeed: maxLiveOffsetErrorForUnitSpeed,
        targetLiveOffsetIncrementOnRebuffer:
            targetLiveOffsetIncrementOnRebuffer,
        minPossibleLiveOffsetSmoothingFactor:
            minPossibleLiveOffsetSmoothingFactor,
      );
}

/// A local proxy HTTP server for making remote GET requests with headers.
class _ProxyHttpServer {
  late HttpServer _server;

  /// Maps request keys to [_ProxyHandler]s.
  final Map<String, _ProxyHandler> _handlerMap = {};

  /// The port this server is bound to on localhost. This is set only after
  /// [start] has completed.
  int get port => _server.port;

  /// Register a [UriAudioSource] to be served through this proxy. This may be
  /// called only after [start] has completed.
  Uri addUriAudioSource(UriAudioSource source) {
    final uri = source.uri;
    final headers = <String, String>{};
    if (source.headers != null) {
      headers.addAll(source.headers!.cast<String, String>());
    }
    if (source._player!._userAgent != null) {
      headers['user-agent'] = source._player!._userAgent!;
    }
    final path = _requestKey(uri);
    _handlerMap[path] = _proxyHandlerForUri(uri, headers);
    return uri.replace(
      scheme: 'http',
      host: InternetAddress.loopbackIPv4.address,
      port: port,
    );
  }

  /// Register a [StreamAudioSource] to be served through this proxy. This may
  /// be called only after [start] has completed.
  Uri addStreamAudioSource(StreamAudioSource source) {
    final uri = _sourceUri(source);
    final path = _requestKey(uri);
    _handlerMap[path] = _proxyHandlerForSource(source);
    return uri;
  }

  Uri _sourceUri(StreamAudioSource source) => Uri.http(
      '${InternetAddress.loopbackIPv4.address}:$port', '/id/${source._id}');

  /// A unique key for each request that can be processed by this proxy,
  /// made up of the URL path and query string. It is not possible to
  /// simultaneously track requests that have the same URL path and query
  /// but differ in other respects such as the port or headers.
  String _requestKey(Uri uri) => '${uri.path}?${uri.query}';

  /// Starts the server.
  Future start() async {
    _server = await HttpServer.bind(InternetAddress.loopbackIPv4, 0);
    _server.listen((request) async {
      if (request.method == 'GET') {
        final uriPath = _requestKey(request.uri);
        final handler = _handlerMap[uriPath]!;
        handler(request);
      }
    });
  }

  /// Stops the server
  Future stop() => _server.close();
}

/// Encapsulates the start and end of an HTTP range request.
class _HttpRangeRequest {
  /// The starting byte position of the range request.
  final int start;

  /// The last byte position of the range request, or `null` if requesting
  /// until the end of the media.
  final int? end;

  /// The end byte position (exclusive), defaulting to `null`.
  int? get endEx => end == null ? null : end! + 1;

  _HttpRangeRequest(this.start, this.end);

  /// Creates an [_HttpRange] from [header].
  static _HttpRangeRequest? parse(List<String>? header) {
    if (header == null || header.isEmpty) return null;
    final match = RegExp(r'^bytes=(\d+)(-(\d+)?)?').firstMatch(header.first);
    if (match == null) return null;
    int? intGroup(int i) => match[i] != null ? int.parse(match[i]!) : null;
    return _HttpRangeRequest(intGroup(1)!, intGroup(3));
  }
}

/// Encapsulates the range information in an HTTP range response.
class _HttpRange {
  /// The starting byte position of the range.
  final int start;

  /// The last byte position of the range, or `null` if until the end of the
  /// media.
  final int? end;

  /// The total number of bytes in the entire media.
  final int? fullLength;

  _HttpRange(this.start, this.end, this.fullLength);

  /// The end byte position (exclusive), defaulting to [fullLength].
  int? get endEx => end == null ? fullLength : end! + 1;

  /// The number of bytes requested.
  int? get length => endEx == null ? null : endEx! - start;

  /// The content-range header value to use in HTTP responses.
  String get contentRangeHeader =>
      'bytes $start-${end?.toString() ?? ""}/$fullLength';
}

/// Specifies a source of audio to be played. Audio sources are composable
/// using the subclasses of this class. The same [AudioSource] instance should
/// not be used simultaneously by more than one [AudioPlayer].
abstract class AudioSource {
  final String _id;
  AudioPlayer? _player;

  /// Creates an [AudioSource] from a [Uri] with optional headers by
  /// attempting to guess the type of stream. On iOS, this uses Apple's SDK to
  /// automatically detect the stream type. On Android, the type of stream will
  /// be guessed from the extension.
  ///
  /// If you are loading DASH or HLS streams that do not have standard "mpd" or
  /// "m3u8" extensions in their URIs, this method will fail to detect the
  /// stream type on Android. If you know in advance what type of audio stream
  /// it is, you should instantiate [DashAudioSource] or [HlsAudioSource]
  /// directly.
  ///
  /// If headers are set, just_audio will create a cleartext local HTTP proxy on
  /// your device to forward HTTP requests with headers included.
  static UriAudioSource uri(Uri uri,
      {Map<String, String>? headers, dynamic tag}) {
    bool hasExtension(Uri uri, String extension) =>
        uri.path.toLowerCase().endsWith('.$extension') ||
        uri.fragment.toLowerCase().endsWith('.$extension');
    if (hasExtension(uri, 'mpd')) {
      return DashAudioSource(uri, headers: headers, tag: tag);
    } else if (hasExtension(uri, 'm3u8')) {
      return HlsAudioSource(uri, headers: headers, tag: tag);
    } else {
      return ProgressiveAudioSource(uri, headers: headers, tag: tag);
    }
  }

  AudioSource() : _id = _uuid.v4();

  @mustCallSuper
  Future<void> _setup(AudioPlayer player) async {
    _player = player;
    player._registerAudioSource(this);
  }

  void _shuffle({int? initialIndex});

  @mustCallSuper
  void _dispose() {
    // Without this we might make _player "late".
    _player = null;
  }

  AudioSourceMessage _toMessage();

  bool get _requiresProxy;

  List<IndexedAudioSource> get sequence;

  List<int> get shuffleIndices;

  @override
  int get hashCode => _id.hashCode;

  @override
  bool operator ==(dynamic other) => other is AudioSource && other._id == _id;
}

/// An [AudioSource] that can appear in a sequence.
abstract class IndexedAudioSource extends AudioSource {
  final dynamic tag;
  Duration? duration;

  IndexedAudioSource(this.tag, {this.duration});

  @override
  void _shuffle({int? initialIndex}) {}

  @override
  List<IndexedAudioSource> get sequence => [this];

  @override
  List<int> get shuffleIndices => [0];
}

/// An abstract class representing audio sources that are loaded from a URI.
abstract class UriAudioSource extends IndexedAudioSource {
  final Uri uri;
  final Map<String, String>? headers;
  Uri? _overrideUri;

  UriAudioSource(this.uri, {this.headers, dynamic tag, Duration? duration})
      : super(tag, duration: duration);

  /// If [uri] points to an asset, this gives us [_overrideUri] which is the URI
  /// of the copied asset on the filesystem, otherwise it gives us the original
  /// [uri].
  Uri get _effectiveUri => _overrideUri ?? uri;

  @override
  Future<void> _setup(AudioPlayer player) async {
    await super._setup(player);
    if (uri.scheme == 'asset') {
      _overrideUri = await _loadAsset(uri.pathSegments.join('/'));
    } else if (uri.scheme != 'file' &&
        !kIsWeb &&
        (headers != null || player._userAgent != null)) {
      _overrideUri = player._proxy!.addUriAudioSource(this);
    }
  }

  Future<Uri> _loadAsset(String assetPath) async {
    if (kIsWeb) {
      // Mapping from extensions to content types for the web player. If an
      // extension is missing, please submit a pull request.
      const mimeTypes = {
        '.aac': 'audio/aac',
        '.mp3': 'audio/mpeg',
        '.ogg': 'audio/ogg',
        '.opus': 'audio/opus',
        '.wav': 'audio/wav',
        '.weba': 'audio/webm',
        '.mp4': 'audio/mp4',
        '.m4a': 'audio/mp4',
        '.aif': 'audio/x-aiff',
        '.aifc': 'audio/x-aiff',
        '.aiff': 'audio/x-aiff',
        '.m3u': 'audio/x-mpegurl',
      };
      // Default to 'audio/mpeg'
      final mimeType =
          mimeTypes[p.extension(assetPath).toLowerCase()] ?? 'audio/mpeg';
      return _encodeDataUrl(
          base64
              .encode((await rootBundle.load(assetPath)).buffer.asUint8List()),
          mimeType);
    } else {
      // For non-web platforms, extract the asset into a cache file and pass
      // that to the player.
      final file = await _getCacheFile(assetPath);
      // Not technically inter-isolate-safe, although low risk. Could consider
      // locking the file or creating a separate lock file.
      if (!file.existsSync()) {
        file.createSync(recursive: true);
        await file.writeAsBytes(
            (await rootBundle.load(assetPath)).buffer.asUint8List());
      }
      return Uri.file(file.path);
    }
  }

  /// Get file for caching asset media with proper extension
  Future<File> _getCacheFile(final String assetPath) async => File(p.joinAll([
        (await _getCacheDir()).path,
        'assets',
        ...Uri.parse(assetPath).pathSegments,
      ]));

  @override
  bool get _requiresProxy => uri.scheme != 'file' && headers != null && !kIsWeb;
}

/// An [AudioSource] representing a regular media file such as an MP3 or M4A
/// file. The following URI schemes are supported:
///
/// * file: loads from a local file (provided you give your app permission to
/// access that file).
/// * asset: loads from a Flutter asset (not supported on Web).
/// * http(s): loads from an HTTP(S) resource.
///
/// On platforms except for the web, the supplied [headers] will be passed with
/// the HTTP(S) request.
///
/// If headers are set, just_audio will create a cleartext local HTTP proxy on
/// your device to forward HTTP requests with headers included.
class ProgressiveAudioSource extends UriAudioSource {
  ProgressiveAudioSource(Uri uri,
      {Map<String, String>? headers, dynamic tag, Duration? duration})
      : super(uri, headers: headers, tag: tag, duration: duration);

  @override
  AudioSourceMessage _toMessage() => ProgressiveAudioSourceMessage(
      id: _id, uri: _effectiveUri.toString(), headers: headers);
}

/// An [AudioSource] representing a DASH stream. The following URI schemes are
/// supported:
///
/// * file: loads from a local file (provided you give your app permission to
/// access that file).
/// * asset: loads from a Flutter asset (not supported on Web).
/// * http(s): loads from an HTTP(S) resource.
///
/// On platforms except for the web, the supplied [headers] will be passed with
/// the HTTP(S) request. Currently headers are not recursively applied to items
/// the HTTP(S) request. Currently headers are not applied recursively.
///
/// If headers are set, just_audio will create a cleartext local HTTP proxy on
/// your device to forward HTTP requests with headers included.
class DashAudioSource extends UriAudioSource {
  DashAudioSource(Uri uri,
      {Map<String, String>? headers, dynamic tag, Duration? duration})
      : super(uri, headers: headers, tag: tag, duration: duration);

  @override
  AudioSourceMessage _toMessage() => DashAudioSourceMessage(
      id: _id, uri: _effectiveUri.toString(), headers: headers);
}

/// An [AudioSource] representing an HLS stream. The following URI schemes are
/// supported:
///
/// * file: loads from a local file (provided you give your app permission to
/// access that file).
/// * asset: loads from a Flutter asset (not supported on Web).
/// * http(s): loads from an HTTP(S) resource.
///
/// On platforms except for the web, the supplied [headers] will be passed with
/// the HTTP(S) request. Currently headers are not applied recursively.
///
/// If headers are set, just_audio will create a cleartext local HTTP proxy on
/// your device to forward HTTP requests with headers included.
class HlsAudioSource extends UriAudioSource {
  HlsAudioSource(Uri uri,
      {Map<String, String>? headers, dynamic tag, Duration? duration})
      : super(uri, headers: headers, tag: tag, duration: duration);

  @override
  AudioSourceMessage _toMessage() => HlsAudioSourceMessage(
      id: _id, uri: _effectiveUri.toString(), headers: headers);
}

/// An [AudioSource] representing a concatenation of multiple audio sources to
/// be played in succession. This can be used to create playlists. Playback
/// between items will be gapless on Android, iOS and macOS, while there will
/// be a slight gap on Web.
///
/// (Untested) Audio sources can be dynamically added, removed and reordered
/// while the audio is playing.
class ConcatenatingAudioSource extends AudioSource {
  final List<AudioSource> children;
  final bool useLazyPreparation;
  final ShuffleOrder _shuffleOrder;

  /// Creates a [ConcatenatingAudioSorce] with the specified [children]. If
  /// [useLazyPreparation] is `true`, children will be loaded/buffered as late
  /// as possible before needed for playback (currently supported on Android
  /// only). When [AudioPlayer.shuffleModeEnabled] is `true`, [shuffleOrder]
  /// will be used to determine the playback order (defaulting to
  /// [DefaultShuffleOrder]).
  ConcatenatingAudioSource({
    required this.children,
    this.useLazyPreparation = true,
    ShuffleOrder? shuffleOrder,
  }) : _shuffleOrder = shuffleOrder ?? DefaultShuffleOrder()
          ..insert(0, children.length);

  @override
  Future<void> _setup(AudioPlayer player) async {
    await super._setup(player);
    for (var source in children) {
      await source._setup(player);
    }
  }

  @override
  void _shuffle({int? initialIndex}) {
    int? localInitialIndex;
    // si = index in [sequence]
    // ci = index in [children] array.
    for (var ci = 0, si = 0; ci < children.length; ci++) {
      final child = children[ci];
      final childLength = child.sequence.length;
      final initialIndexWithinThisChild = initialIndex != null &&
          initialIndex >= si &&
          initialIndex < si + childLength;
      if (initialIndexWithinThisChild) {
        localInitialIndex = ci;
      }
      final childInitialIndex =
          initialIndexWithinThisChild ? (initialIndex! - si) : null;
      child._shuffle(initialIndex: childInitialIndex);
      si += childLength;
    }
    _shuffleOrder.shuffle(initialIndex: localInitialIndex);
  }

  /// (Untested) Appends an [AudioSource].
  Future<void> add(AudioSource audioSource) async {
    final index = children.length;
    children.add(audioSource);
    _shuffleOrder.insert(index, 1);
    if (_player != null) {
      _player!._broadcastSequence();
      await audioSource._setup(_player!);
      await (await _player!._platform).concatenatingInsertAll(
          ConcatenatingInsertAllRequest(
              id: _id,
              index: index,
              children: [audioSource._toMessage()],
              shuffleOrder: List.of(_shuffleOrder.indices)));
    }
  }

  /// (Untested) Inserts an [AudioSource] at [index].
  Future<void> insert(int index, AudioSource audioSource) async {
    children.insert(index, audioSource);
    _shuffleOrder.insert(index, 1);
    if (_player != null) {
      _player!._broadcastSequence();
      await audioSource._setup(_player!);
      await (await _player!._platform).concatenatingInsertAll(
          ConcatenatingInsertAllRequest(
              id: _id,
              index: index,
              children: [audioSource._toMessage()],
              shuffleOrder: List.of(_shuffleOrder.indices)));
    }
  }

  /// (Untested) Appends multiple [AudioSource]s.
  Future<void> addAll(List<AudioSource> children) async {
    final index = this.children.length;
    this.children.addAll(children);
    _shuffleOrder.insert(index, children.length);
    if (_player != null) {
      _player!._broadcastSequence();
      for (var child in children) {
        await child._setup(_player!);
      }
      await (await _player!._platform).concatenatingInsertAll(
          ConcatenatingInsertAllRequest(
              id: _id,
              index: index,
              children: children.map((child) => child._toMessage()).toList(),
              shuffleOrder: List.of(_shuffleOrder.indices)));
    }
  }

  /// (Untested) Insert multiple [AudioSource]s at [index].
  Future<void> insertAll(int index, List<AudioSource> children) async {
    this.children.insertAll(index, children);
    _shuffleOrder.insert(index, children.length);
    if (_player != null) {
      _player!._broadcastSequence();
      for (var child in children) {
        await child._setup(_player!);
      }
      await (await _player!._platform).concatenatingInsertAll(
          ConcatenatingInsertAllRequest(
              id: _id,
              index: index,
              children: children.map((child) => child._toMessage()).toList(),
              shuffleOrder: List.of(_shuffleOrder.indices)));
    }
  }

  /// (Untested) Dynmaically remove an [AudioSource] at [index] after this
  /// [ConcatenatingAudioSource] has already been loaded.
  Future<void> removeAt(int index) async {
    children.removeAt(index);
    _shuffleOrder.removeRange(index, index + 1);
    if (_player != null) {
      _player!._broadcastSequence();
      await (await _player!._platform).concatenatingRemoveRange(
          ConcatenatingRemoveRangeRequest(
              id: _id,
              startIndex: index,
              endIndex: index + 1,
              shuffleOrder: List.of(_shuffleOrder.indices)));
    }
  }

  /// (Untested) Removes a range of [AudioSource]s from index [start] inclusive
  /// to [end] exclusive.
  Future<void> removeRange(int start, int end) async {
    children.removeRange(start, end);
    _shuffleOrder.removeRange(start, end);
    if (_player != null) {
      _player!._broadcastSequence();
      await (await _player!._platform).concatenatingRemoveRange(
          ConcatenatingRemoveRangeRequest(
              id: _id,
              startIndex: start,
              endIndex: end,
              shuffleOrder: List.of(_shuffleOrder.indices)));
    }
  }

  /// (Untested) Moves an [AudioSource] from [currentIndex] to [newIndex].
  Future<void> move(int currentIndex, int newIndex) async {
    children.insert(newIndex, children.removeAt(currentIndex));
    _shuffleOrder.removeRange(currentIndex, currentIndex + 1);
    _shuffleOrder.insert(newIndex, 1);
    if (_player != null) {
      _player!._broadcastSequence();
      await (await _player!._platform).concatenatingMove(
          ConcatenatingMoveRequest(
              id: _id,
              currentIndex: currentIndex,
              newIndex: newIndex,
              shuffleOrder: List.of(_shuffleOrder.indices)));
    }
  }

  /// (Untested) Removes all [AudioSource]s.
  Future<void> clear() async {
    children.clear();
    _shuffleOrder.clear();
    if (_player != null) {
      _player!._broadcastSequence();
      await (await _player!._platform).concatenatingRemoveRange(
          ConcatenatingRemoveRangeRequest(
              id: _id,
              startIndex: 0,
              endIndex: children.length,
              shuffleOrder: List.of(_shuffleOrder.indices)));
    }
  }

  /// The number of [AudioSource]s.
  int get length => children.length;

  AudioSource operator [](int index) => children[index];

  @override
  List<IndexedAudioSource> get sequence =>
      children.expand((s) => s.sequence).toList();

  @override
  List<int> get shuffleIndices {
    var offset = 0;
    final childIndicesList = <List<int>>[];
    for (var child in children) {
      final childIndices = child.shuffleIndices.map((i) => i + offset).toList();
      childIndicesList.add(childIndices);
      offset += childIndices.length;
    }
    final indices = <int>[];
    for (var index in _shuffleOrder.indices) {
      indices.addAll(childIndicesList[index]);
    }
    return indices;
  }

  @override
  bool get _requiresProxy => children.any((source) => source._requiresProxy);

  @override
  AudioSourceMessage _toMessage() => ConcatenatingAudioSourceMessage(
      id: _id,
      children: children.map((child) => child._toMessage()).toList(),
      useLazyPreparation: useLazyPreparation,
      shuffleOrder: _shuffleOrder.indices);
}

/// An [AudioSource] that clips the audio of a [UriAudioSource] between a
/// certain start and end time.
class ClippingAudioSource extends IndexedAudioSource {
  final UriAudioSource child;
  final Duration? start;
  final Duration? end;

  /// Creates an audio source that clips [child] to the range [start]..[end],
  /// where [start] and [end] default to the beginning and end of the original
  /// [child] source.
  ClippingAudioSource({
    required this.child,
    this.start,
    this.end,
    dynamic tag,
    Duration? duration,
  }) : super(tag, duration: duration);

  @override
  Future<void> _setup(AudioPlayer player) async {
    await super._setup(player);
    await child._setup(player);
  }

  @override
  bool get _requiresProxy => child._requiresProxy;

  @override
  AudioSourceMessage _toMessage() => ClippingAudioSourceMessage(
      id: _id,
      child: child._toMessage() as UriAudioSourceMessage,
      start: start,
      end: end);
}

// An [AudioSource] that loops a nested [AudioSource] a finite number of times.
// NOTE: this can be inefficient when using a large loop count. If you wish to
// loop an infinite number of times, use [AudioPlayer.setLoopMode].
class LoopingAudioSource extends AudioSource {
  AudioSource child;
  final int count;

  LoopingAudioSource({
    required this.child,
    required this.count,
  }) : super();

  @override
  Future<void> _setup(AudioPlayer player) async {
    await super._setup(player);
    await child._setup(player);
  }

  @override
  void _shuffle({int? initialIndex}) {}

  @override
  List<IndexedAudioSource> get sequence =>
      List.generate(count, (i) => child).expand((s) => s.sequence).toList();

  @override
  List<int> get shuffleIndices => List.generate(count, (i) => i);

  @override
  bool get _requiresProxy => child._requiresProxy;

  @override
  AudioSourceMessage _toMessage() => LoopingAudioSourceMessage(
      id: _id, child: child._toMessage(), count: count);
}

Uri _encodeDataUrl(String base64Data, String mimeType) =>
    Uri.parse('data:$mimeType;base64,$base64Data');

/// An [AudioSource] that provides audio dynamically. Subclasses must override
/// [request] to provide the encoded audio data. This API is experimental.
@experimental
abstract class StreamAudioSource extends IndexedAudioSource {
  Uri? _uri;
  StreamAudioSource(dynamic tag) : super(tag);

  @override
  Future<void> _setup(AudioPlayer player) async {
    await super._setup(player);
    if (kIsWeb) {
      final response = await request();
      _uri = _encodeDataUrl(await base64.encoder.bind(response.stream).join(),
          response.contentType);
    } else {
      _uri = player._proxy!.addStreamAudioSource(this);
    }
  }

  /// Used by the player to request a byte range of encoded audio data in small
  /// chunks, from byte position [start] inclusive (or from the beginning of the
  /// audio data if not specified) to [end] exclusive (or the end of the audio
  /// data if not specified).
  Future<StreamAudioResponse> request([int? start, int? end]);

  @override
  bool get _requiresProxy => !kIsWeb;

  @override
  AudioSourceMessage _toMessage() => ProgressiveAudioSourceMessage(
      id: _id, uri: _uri.toString(), headers: null);
}

/// The response for a [StreamAudioSource]. This API is experimental.
@experimental
class StreamAudioResponse {
  /// The total number of bytes available.
  final int sourceLength;

  /// The number of bytes returned in this response.
  final int contentLength;

  /// The starting byte position of the response data.
  final int offset;

  /// The MIME type of the audio.
  final String contentType;

  /// The audio content returned by this response.
  final Stream<List<int>> stream;

  StreamAudioResponse({
    required this.sourceLength,
    required this.contentLength,
    required this.offset,
    required this.stream,
    required this.contentType,
  });
}

/// This is an experimental audio source that caches the audio while it is being
/// downloaded and played.
@experimental
class LockCachingAudioSource extends StreamAudioSource {
  Future<HttpClientResponse>? _response;
  final Uri uri;
  final Map<String, String>? headers;
  final Future<File> _cacheFile;
  int _progress = 0;
  final _requests = <_StreamingByteRangeRequest>[];

  /// Creates a [LockCachingAudioSource] to that provides [uri] to the player
  /// while simultaneously caching it to [cacheFile]. If no cache file is
  /// supplied, just_audio will allocate a cache file internally.
  ///
  /// If headers are set, just_audio will create a cleartext local HTTP proxy on
  /// your device to forward HTTP requests with headers included.
  LockCachingAudioSource(
    this.uri, {
    this.headers,
    File? cacheFile,
    dynamic tag,
  })  : _cacheFile =
            cacheFile != null ? Future.value(cacheFile) : _getCacheFile(uri),
        super(tag);

  /// Get file for caching [uri] with proper extension
  static Future<File> _getCacheFile(final Uri uri) async => File(p.joinAll([
        (await _getCacheDir()).path,
        'remote',
        sha256.convert(utf8.encode(uri.toString())).toString() +
            p.extension(uri.path),
      ]));

  Future<File> get _partialCacheFile async =>
      File('${(await _cacheFile).path}.part');

  /// We use this to record the original content type of the downloaded audio.
  /// NOTE: We could instead rely on the cache file extension, but the original
  /// URL might not provide a correct extension. As a fallback, we could map the
  /// MIME type to an extension but we will need a complete dictionary.
  Future<File> get _mimeFile async => File('${(await _cacheFile).path}.mime');

  Future<String> _readCachedMimeType() async {
    final file = await _mimeFile;
    if (file.existsSync()) {
      return (await _mimeFile).readAsString();
    } else {
      return 'audio/mpeg';
    }
  }

  /// Start downloading the whole audio file to the cache and fulfill byte-range
  /// requests during the download. There are 3 scenarios:
  ///
  /// 1. If the byte range request falls entirely within the cache region, it is
  /// fulfilled from the cache.
  /// 2. If the byte range request overlaps the cached region, the first part is
  /// fulfilled from the cache, and the region beyond the cache is fulfilled
  /// from a memory buffer of the downloaded data.
  /// 3. If the byte range request is entirely outside the cached region, a
  /// separate HTTP request is made to fulfill it while the download of the
  /// entire file continues in parallel.
  Future<HttpClientResponse> _fetch() async {
    final cacheFile = await _cacheFile;
    final partialCacheFile = await _partialCacheFile;
    final mimeType = await _readCachedMimeType();

    File getEffectiveCacheFile() =>
        partialCacheFile.existsSync() ? partialCacheFile : cacheFile;

    final httpClient = HttpClient();
    final httpRequest = await httpClient.getUrl(uri);
    if (headers != null) {
      httpRequest.headers.clear();
      headers!.forEach((name, value) => httpRequest.headers.set(name, value));
    }
    final response = await httpRequest.close();
    if (response.statusCode != 200) {
      httpClient.close();
      throw Exception('HTTP Status Error: ${response.statusCode}');
    }
    (await _partialCacheFile).createSync(recursive: true);
    // TODO: Should close sink after done, but it throws an error.
    // ignore: close_sinks
    final sink = (await _partialCacheFile).openWrite();
    var sourceLength = response.contentLength;
    final inProgressResponses = <_InProgressCacheResponse>[];
    late StreamSubscription subscription;
    //int percentProgress = 0;
    subscription = response.listen((data) async {
      _progress += data.length;
      //int newPercentProgress = 100 * _progress ~/ sourceLength;
      //if (newPercentProgress != percentProgress) {
      //  percentProgress = newPercentProgress;
      //  print("### Progress: $percentProgress%");
      //}
      sink.add(data);
      final readyRequests =
          _requests.where((request) => (request.start) < _progress).toList();
      final notReadyRequests =
          _requests.where((request) => (request.start) >= _progress).toList();
      // Add this live data to any responses in progress.
      for (var cacheResponse in inProgressResponses) {
        if (_progress >= cacheResponse.end) {
          // We've received enough data to fulfill the byte range request.
          cacheResponse.controller.add(
              data.sublist(0, data.length - (_progress - cacheResponse.end)));
          cacheResponse.controller.close();
        } else {
          cacheResponse.controller.add(data);
        }
      }
      if (_requests.isEmpty) return;
      // Prevent further data coming from the HTTP source until we have set up
      // an entry in inProgressResponses to continue receiving live HTTP data.
      subscription.pause();
      await sink.flush();
      // Process any requests that start within the cache.
      for (var request in readyRequests) {
        _requests.remove(request);
        final start = request.start;
        final end = request.end ?? sourceLength;
        Stream<List<int>> responseStream;
        if (end <= _progress) {
          responseStream = getEffectiveCacheFile().openRead(start, end);
        } else {
          final cacheResponse = _InProgressCacheResponse(end: end);
          inProgressResponses.add(cacheResponse);
          responseStream = Rx.concatEager([
            // NOTE: The cache file part of the stream must not overlap with
            // the live part. "_progress" should
            // to the cache file at the time
            getEffectiveCacheFile().openRead(start, _progress),
            cacheResponse.controller.stream,
          ]);
        }
        request.complete(StreamAudioResponse(
          sourceLength: sourceLength,
          contentLength: end - start,
          offset: start,
          contentType: mimeType,
          stream: responseStream,
        ));
      }
      subscription.resume();
      // Process any requests that start beyond the cache.
      for (var request in notReadyRequests) {
        _requests.remove(request);
        final start = request.start;
        final end = request.end ?? sourceLength;
        httpClient.getUrl(uri).then((httpRequest) async {
          if (headers != null) {
            httpRequest.headers.clear();
            headers!
                .forEach((name, value) => httpRequest.headers.set(name, value));
          }
          httpRequest.headers
              .set(HttpHeaders.rangeHeader, 'bytes=$start-${end - 1}');
          final response = await httpRequest.close();
          if (response.statusCode != 206) {
            httpClient.close();
            throw Exception('HTTP Status Error: ${response.statusCode}');
          }
          request.complete(StreamAudioResponse(
            sourceLength: sourceLength,
            contentLength: end - start,
            offset: start,
            contentType: mimeType,
            stream: response,
          ));
        });
      }
    }, onDone: () async {
      (await _partialCacheFile).renameSync((await _cacheFile).path);
      await subscription.cancel();
      httpClient.close();
    }, onError: (Object e, StackTrace stackTrace) async {
      print(stackTrace);
      (await _partialCacheFile).deleteSync();
      httpClient.close();
    });
    return response;
  }

  @override
  Future<StreamAudioResponse> request([int? start, int? end]) async {
    final cacheFile = await _cacheFile;
    start ??= 0;
    if (cacheFile.existsSync()) {
      final sourceLength = cacheFile.lengthSync();
      end ??= sourceLength;
      return StreamAudioResponse(
        sourceLength: sourceLength,
        contentLength: end - start,
        offset: start,
        contentType: await _readCachedMimeType(),
        stream: cacheFile.openRead(start, end),
      );
    }
    final byteRangeRequest = _StreamingByteRangeRequest(start, end);
    _requests.add(byteRangeRequest);
    _response ??= _fetch();
    return byteRangeRequest.future;
  }
}

/// When a byte range request on a [LockCachingAudioSource] overlaps partially
/// with the cache file and partially with the live HTTP stream, the consumer
/// needs to first consume the cached part before the live part. This class
/// provides a place to buffer the live part until the consumer reaches it, and
/// also keeps track of the [end] of the byte range so that the producer knows
/// when to stop adding data.
class _InProgressCacheResponse {
  // NOTE: This isn't necessarily memory efficient. Since the entire audio file
  // will likely be downloaded at a faster rate than the rate at which the
  // player is consuming audio data, it is also likely that this buffered data
  // will never be used.
  // TODO: Improve this code.
  // ignore: close_sinks
  final controller = ReplaySubject<List<int>>();
  final int end;
  _InProgressCacheResponse({
    required this.end,
  });
}

/// Request parameters for a [StreamingAudioSource].
class _StreamingByteRangeRequest {
  /// The start of the range request.
  final int start;

  /// The end of the range request.
  final int? end;

  /// Completes when the response is available.
  final _completer = Completer<StreamAudioResponse>();

  _StreamingByteRangeRequest(this.start, this.end);

  /// The response for this request.
  Future<StreamAudioResponse> get future => _completer.future;

  /// Completes this request with the given [response].
  void complete(StreamAudioResponse response) {
    _completer.complete(response);
  }
}

/// The type of functions that can handle HTTP requests sent to the proxy.
typedef _ProxyHandler = void Function(HttpRequest request);

/// A proxy handler for serving audio from a [StreamAudioSource].
_ProxyHandler _proxyHandlerForSource(StreamAudioSource source) {
  Future<void> handler(HttpRequest request) async {
    final rangeRequest =
        _HttpRangeRequest.parse(request.headers[HttpHeaders.rangeHeader]);

    request.response.headers.clear();
    request.response.headers.set(HttpHeaders.acceptRangesHeader, 'bytes');
    request.response.statusCode = rangeRequest == null ? 200 : 206;
    final sourceResponse =
        await source.request(rangeRequest?.start, rangeRequest?.endEx);
    final range = _HttpRange(rangeRequest?.start ?? 0, rangeRequest?.end,
        sourceResponse.sourceLength);
    request.response.contentLength = range.length!;
    request.response.headers
        .set(HttpHeaders.contentTypeHeader, sourceResponse.contentType);
    if (rangeRequest != null) {
      request.response.headers
          .set(HttpHeaders.contentRangeHeader, range.contentRangeHeader);
    }

    // Pipe response
    await sourceResponse.stream.pipe(request.response);
    await request.response.close();
  }

  return handler;
}

/// A proxy handler for serving audio from a URI with optional headers.
///
/// TODO: Recursively attach headers to items in playlists like m3u8.
_ProxyHandler _proxyHandlerForUri(Uri uri, Map<String, String>? headers) {
  Future<void> handler(HttpRequest request) async {
    final originRequest = await HttpClient().getUrl(uri);

    // Rewrite request headers
    final host = originRequest.headers.value('host');
    originRequest.headers.clear();
    request.headers.forEach((name, value) {
      originRequest.headers.set(name, value);
    });
    headers?.entries.forEach((entry) {
      originRequest.headers.set(entry.key, entry.value);
    });
    if (host != null) {
      originRequest.headers.set('host', host);
    } else {
      originRequest.headers.removeAll('host');
    }

    // Try to make normal request
    try {
      final originResponse = await originRequest.close();

      request.response.headers.clear();
      originResponse.headers.forEach((name, value) {
        request.response.headers.set(name, value);
      });
      request.response.statusCode = originResponse.statusCode;

      // Pipe response
      await originResponse.pipe(request.response);
      await request.response.close();
    } on HttpException {
      // We likely are dealing with a streaming protocol
      if (uri.scheme == 'http') {
        // Try parsing HTTP 0.9 response
        //request.response.headers.clear();
        final socket = await Socket.connect(uri.host, uri.port);
        final clientSocket =
            await request.response.detachSocket(writeHeaders: false);
        final done = Completer<dynamic>();
        socket.listen(
          clientSocket.add,
          onDone: () async {
            await clientSocket.flush();
            socket.close();
            clientSocket.close();
            done.complete();
          },
        );
        // Rewrite headers
        final headers = <String, String?>{};
        request.headers.forEach((name, value) {
          if (name.toLowerCase() != 'host') {
            headers[name] = value.join(",");
          }
        });
        for (var name in headers.keys) {
          headers[name] = headers[name];
        }
        socket.write("GET ${uri.path} HTTP/1.1\n");
        if (host != null) {
          socket.write("Host: $host\n");
        }
        for (var name in headers.keys) {
          socket.write("$name: ${headers[name]}\n");
        }
        socket.write("\n");
        await socket.flush();
        await done.future;
      }
    }
  }

  return handler;
}

Future<Directory> _getCacheDir() async =>
    Directory(p.join((await getTemporaryDirectory()).path, 'just_audio_cache'));

/// Defines the algorithm for shuffling the order of a
/// [ConcatenatingAudioSource]. See [DefaultShuffleOrder] for a default
/// implementation.
abstract class ShuffleOrder {
  /// The shuffled list of indices of [AudioSource]s to play. For example,
  /// [2,0,1] specifies to play the 3rd, then the 1st, then the 2nd item.
  List<int> get indices;

  /// Shuffles the [indices]. If the current item in the player falls within the
  /// [ConcatenatingAudioSource] being shuffled, [initialIndex] will point to
  /// that item. Subclasses may use this information as a hint, for example, to
  /// make [initialIndex] the first item in the shuffle order.
  void shuffle({int? initialIndex});

  /// Inserts [count] new consecutive indices starting from [index] into
  /// [indices], at random positions.
  void insert(int index, int count);

  /// Removes the indices that are `>= start` and `< end`.
  void removeRange(int start, int end);

  /// Removes all indices.
  void clear();
}

/// The default implementation of [ShuffleOrder] which shuffles items with the
/// currently playing item at the head of the order.
class DefaultShuffleOrder extends ShuffleOrder {
  final Random _random;
  @override
  final indices = <int>[];

  DefaultShuffleOrder({Random? random}) : _random = random ?? Random();

  @override
  void shuffle({int? initialIndex}) {
    assert(initialIndex == null || indices.contains(initialIndex));
    if (indices.length <= 1) return;
    indices.shuffle(_random);
    if (initialIndex == null) return;

    final initialPos = 0;
    final swapPos = indices.indexOf(initialIndex);
    // Swap the indices at initialPos and swapPos.
    final swapIndex = indices[initialPos];
    indices[initialPos] = initialIndex;
    indices[swapPos] = swapIndex;
  }

  @override
  void insert(int index, int count) {
    // Offset indices after insertion point.
    for (var i = 0; i < indices.length; i++) {
      if (indices[i] >= index) {
        indices[i] += count;
      }
    }
    // Insert new indices at random positions after currentIndex.
    final newIndices = List.generate(count, (i) => index + i);
    for (var newIndex in newIndices) {
      final insertionIndex = _random.nextInt(indices.length + 1);
      indices.insert(insertionIndex, newIndex);
    }
  }

  @override
  void removeRange(int start, int end) {
    final count = end - start;
    // Remove old indices.
    final oldIndices = List.generate(count, (i) => start + i).toSet();
    indices.removeWhere(oldIndices.contains);
    // Offset indices after deletion point.
    for (var i = 0; i < indices.length; i++) {
      if (indices[i] >= end) {
        indices[i] -= count;
      }
    }
  }

  @override
  void clear() {
    indices.clear();
  }
}

/// An enumeration of modes that can be passed to [AudioPlayer.setLoopMode].
enum LoopMode { off, one, all }

/// The stand-in platform implementation to use when the player is in the idle
/// state and the native platform is deallocated.
class _IdleAudioPlayer extends AudioPlayerPlatform {
  final _eventSubject = BehaviorSubject<PlaybackEventMessage>();
  late Duration _position;
  int? _index;
  List<IndexedAudioSource>? _sequence;

  /// Holds a pending request.
  SetAndroidAudioAttributesRequest? setAndroidAudioAttributesRequest;

  _IdleAudioPlayer({
    required String id,
    required Stream<List<IndexedAudioSource>?> sequenceStream,
  }) : super(id) {
    sequenceStream.listen((sequence) => _sequence = sequence);
  }

  void _broadcastPlaybackEvent() {
    var updateTime = DateTime.now();
    _eventSubject.add(PlaybackEventMessage(
      processingState: ProcessingStateMessage.idle,
      updatePosition: _position,
      updateTime: updateTime,
      bufferedPosition: Duration.zero,
      icyMetadata: null,
      duration: _getDurationAtIndex(_index),
      currentIndex: _index,
      androidAudioSessionId: null,
    ));
  }

  Duration? _getDurationAtIndex(int? index) =>
      index != null && _sequence != null && index < _sequence!.length
          ? _sequence![index].duration
          : null;

  @override
  Stream<PlaybackEventMessage> get playbackEventMessageStream =>
      _eventSubject.stream;

  @override
  Future<LoadResponse> load(LoadRequest request) async {
    _index = request.initialIndex ?? 0;
    _position = request.initialPosition ?? Duration.zero;
    _broadcastPlaybackEvent();
    return LoadResponse(duration: _getDurationAtIndex(_index));
  }

  @override
  Future<PlayResponse> play(PlayRequest request) async {
    return PlayResponse();
  }

  @override
  Future<PauseResponse> pause(PauseRequest request) async {
    return PauseResponse();
  }

  @override
  Future<SetVolumeResponse> setVolume(SetVolumeRequest request) async {
    return SetVolumeResponse();
  }

  @override
  Future<SetSpeedResponse> setSpeed(SetSpeedRequest request) async {
    return SetSpeedResponse();
  }

  @override
  Future<SetPitchResponse> setPitch(SetPitchRequest request) async {
    return SetPitchResponse();
  }

  @override
  Future<SetSkipSilenceResponse> setSkipSilence(
      SetSkipSilenceRequest request) async {
    return SetSkipSilenceResponse();
  }

  @override
  Future<SetLoopModeResponse> setLoopMode(SetLoopModeRequest request) async {
    return SetLoopModeResponse();
  }

  @override
  Future<SetShuffleModeResponse> setShuffleMode(
      SetShuffleModeRequest request) async {
    return SetShuffleModeResponse();
  }

  @override
  Future<SetShuffleOrderResponse> setShuffleOrder(
      SetShuffleOrderRequest request) async {
    return SetShuffleOrderResponse();
  }

  @override
  Future<SetAutomaticallyWaitsToMinimizeStallingResponse>
      setAutomaticallyWaitsToMinimizeStalling(
          SetAutomaticallyWaitsToMinimizeStallingRequest request) async {
    return SetAutomaticallyWaitsToMinimizeStallingResponse();
  }

  @override
  Future<SetCanUseNetworkResourcesForLiveStreamingWhilePausedResponse>
      setCanUseNetworkResourcesForLiveStreamingWhilePaused(
          SetCanUseNetworkResourcesForLiveStreamingWhilePausedRequest
              request) async {
    return SetCanUseNetworkResourcesForLiveStreamingWhilePausedResponse();
  }

  @override
  Future<SetPreferredPeakBitRateResponse> setPreferredPeakBitRate(
      SetPreferredPeakBitRateRequest request) async {
    return SetPreferredPeakBitRateResponse();
  }

  @override
  Future<SeekResponse> seek(SeekRequest request) async {
    _position = request.position ?? Duration.zero;
    _index = request.index ?? _index;
    _broadcastPlaybackEvent();
    return SeekResponse();
  }

  @override
  Future<SetAndroidAudioAttributesResponse> setAndroidAudioAttributes(
      SetAndroidAudioAttributesRequest request) async {
    setAndroidAudioAttributesRequest = request;
    return SetAndroidAudioAttributesResponse();
  }

  @override
  Future<DisposeResponse> dispose(DisposeRequest request) async {
    return DisposeResponse();
  }

  @override
  Future<ConcatenatingInsertAllResponse> concatenatingInsertAll(
      ConcatenatingInsertAllRequest request) async {
    return ConcatenatingInsertAllResponse();
  }

  @override
  Future<ConcatenatingRemoveRangeResponse> concatenatingRemoveRange(
      ConcatenatingRemoveRangeRequest request) async {
    return ConcatenatingRemoveRangeResponse();
  }

  @override
  Future<ConcatenatingMoveResponse> concatenatingMove(
      ConcatenatingMoveRequest request) async {
    return ConcatenatingMoveResponse();
  }

  @override
  Future<AudioEffectSetEnabledResponse> audioEffectSetEnabled(
      AudioEffectSetEnabledRequest request) async {
    return AudioEffectSetEnabledResponse();
  }

  @override
  Future<LoudnessEnhancerSetTargetGainResponse> loudnessEnhancerSetTargetGain(
      LoudnessEnhancerSetTargetGainRequest request) async {
    return LoudnessEnhancerSetTargetGainResponse();
  }

  @override
  Future<EqualizerGetParametersResponse> equalizerGetParameters(
      EqualizerGetParametersRequest request) async {
    throw UnimplementedError(
        "equalizerGetParameters() has not been implemented.");
  }

  @override
  Future<EqualizerBandSetGainResponse> equalizerBandSetGain(
      EqualizerBandSetGainRequest request) {
    throw UnimplementedError(
        "equalizerBandSetGain() has not been implemented.");
  }
}

/// Holds the initial requested position and index for a newly loaded audio
/// source.
class _InitialSeekValues {
  final Duration? position;
  final int? index;

  _InitialSeekValues({required this.position, required this.index});
}

<<<<<<< HEAD
class AudioPipeline {
  final List<AndroidAudioEffect> androidAudioEffects;
  final List<DarwinAudioEffect> darwinAudioEffects;

  AudioPipeline({
    List<AndroidAudioEffect>? androidAudioEffects,
    List<DarwinAudioEffect>? darwinAudioEffects,
  })  : assert(androidAudioEffects == null ||
            androidAudioEffects.toSet().length == androidAudioEffects.length),
        assert(darwinAudioEffects == null ||
            darwinAudioEffects.toSet().length == darwinAudioEffects.length),
        androidAudioEffects = androidAudioEffects ?? const [],
        darwinAudioEffects = darwinAudioEffects ?? const [];

  List<AudioEffect> get _audioEffects =>
      <AudioEffect>[...androidAudioEffects, ...darwinAudioEffects];

  void _setup(AudioPlayer player) {
    _audioEffects.forEach((effect) => effect._setup(player));
  }
}

/// Subclasses of [AudioEffect] can be inserted into an [AudioPipeline] to
/// modify the audio signal outputted by an [AudioPlayer]. The same audio effect
/// instance cannot be set on multiple players at the same time.
///
/// An [AudioEffect] is disabled by default. For an [AudioEffect] to take
/// effect, in addition to being part of an [AudioPipeline] attached to an
/// [AudioPlayer] you must also enable the effect via [setEnabled].
abstract class AudioEffect {
  AudioPlayer? _player;
  bool _enabled = false;

  AudioEffect();

  /// Called when an [AudioEffect] is attached to an [AudioPlayer].
  void _setup(AudioPlayer player) {
    assert(_player == null);
    _player = player;
  }

  /// Called when [_player] is connected to the platform.
  Future<void> _activate() async {}

  /// Whether the the effect is enabled. When `true`, and if the effect is part
  /// of an [AudioPipeline] attached to an [AudioPlayer], the effect will modify
  /// the audio player's output. When `false`, the audio pipeline will still
  /// reserve platform resources for the effect but the effect will be bypassed.
  bool get enabled => _enabled;

  bool get _active => _player?._active ?? false;

  String get _type;

  /// Set the [enabled] status of this audio effect.
  Future<void> setEnabled(bool enabled) async {
    _enabled = enabled;
    if (_active) {
      await (await _player!._platform).audioEffectSetEnabled(
          AudioEffectSetEnabledRequest(type: _type, enabled: enabled));
    }
  }

  AudioEffectMessage _toMessage();
}

/// An [AudioEffect] that supports Android.
mixin AndroidAudioEffect on AudioEffect {}

/// An [AudioEffect] that supports iOS and macOS.
mixin DarwinAudioEffect on AudioEffect {}

/// An Android [AudioEffect] that boosts the volume of the audio signal to a
/// target gain, which defaults to zero.
class LoudnessEnhancer extends AudioEffect with AndroidAudioEffect {
  double _targetGain = 0;

  @override
  String get _type => 'LoudnessEnhancer';

  /// The target gain in decibels.
  double get targetGain => _targetGain;

  /// Sets the target gain to a value in decibels.
  Future<void> setTargetGain(double targetGain) async {
    _targetGain = targetGain;
    if (_active) {
      await (await _player!._platform).loudnessEnhancerSetTargetGain(
          LoudnessEnhancerSetTargetGainRequest(targetGain: targetGain));
    }
  }

  @override
  AudioEffectMessage _toMessage() => LoudnessEnhancerMessage(
        enabled: enabled,
        targetGain: _targetGain,
      );
}

/// A frequency band within an [Equalizer].
class EqualizerBand {
  final AudioPlayer _player;

  /// A zero-based index of the position of this band within its [Equalizer].
  final int index;

  /// The lower frequency of this band.
  final double lowerFrequency;

  /// The upper frequency of this band.
  final double upperFrequency;

  /// The center frequency of this band.
  final double centerFrequency;
  final _gainSubject = BehaviorSubject<double>();

  EqualizerBand._({
    required AudioPlayer player,
    required this.index,
    required this.lowerFrequency,
    required this.upperFrequency,
    required this.centerFrequency,
    required double gain,
  }) : _player = player {
    _gainSubject.add(gain);
  }

  /// The gain for this band in decibels.
  double get gain => _gainSubject.value!;

  /// A stream of the current gain for this band in decibels.
  Stream<double> get gainStream => _gainSubject.stream;

  /// Sets the gain for this band in decibels.
  Future<void> setGain(double gain) async {
    _gainSubject.add(gain);
    if (_player._active) {
      await (await _player._platform).equalizerBandSetGain(
          EqualizerBandSetGainRequest(bandIndex: index, gain: gain));
    }
  }

  EqualizerBandMessage _toMessage() => EqualizerBandMessage(
        index: index,
        lowerFrequency: lowerFrequency,
        upperFrequency: upperFrequency,
        centerFrequency: centerFrequency,
        gain: gain,
      );

  static EqualizerBand _fromMessage(
          AudioPlayer player, EqualizerBandMessage message) =>
      EqualizerBand._(
        player: player,
        index: message.index,
        lowerFrequency: message.lowerFrequency,
        upperFrequency: message.upperFrequency,
        centerFrequency: message.centerFrequency,
        gain: message.gain,
      );
}

/// The parameter values of an [Equalizer].
class EqualizerParameters {
  /// The minimum gain value supported by the equalizer.
  final double minDecibels;

  /// The maximum gain value supported by the equalizer.
  final double maxDecibels;

  /// The frequency bands of the equalizer.
  final List<EqualizerBand> bands;

  EqualizerParameters({
    required this.minDecibels,
    required this.maxDecibels,
    required this.bands,
  });

  EqualizerParametersMessage _toMessage() => EqualizerParametersMessage(
        minDecibels: minDecibels,
        maxDecibels: maxDecibels,
        bands: bands.map((band) => band._toMessage()).toList(),
      );

  static EqualizerParameters _fromMessage(
          AudioPlayer player, EqualizerParametersMessage message) =>
      EqualizerParameters(
        minDecibels: message.minDecibels,
        maxDecibels: message.maxDecibels,
        bands: message.bands
            .map((bandMessage) =>
                EqualizerBand._fromMessage(player, bandMessage))
            .toList(),
      );
}

/// An [AudioEffect] for Android that can adjust the gain for different
/// frequency bands of an [AudioPlayer]'s audio signal.
class Equalizer extends AudioEffect with AndroidAudioEffect {
  EqualizerParameters? _parameters;
  final Completer<EqualizerParameters> _parametersCompleter =
      Completer<EqualizerParameters>();

  @override
  String get _type => 'Equalizer';

  @override
  Future<void> _activate() async {
    await super._activate();
    if (_parametersCompleter.isCompleted) return;
    final response = await (await _player!._platform)
        .equalizerGetParameters(EqualizerGetParametersRequest());
    _parameters =
        EqualizerParameters._fromMessage(_player!, response.parameters);
    _parametersCompleter.complete(_parameters);
  }

  /// The parameter values of this equalizer.
  Future<EqualizerParameters> get parameters => _parametersCompleter.future;

  @override
  AudioEffectMessage _toMessage() => EqualizerMessage(
        enabled: enabled,
        parameters: _parameters?._toMessage(),
      );
}

bool _isAndroid() => !kIsWeb && Platform.isAndroid;
bool _isDarwin() => !kIsWeb && (Platform.isIOS || Platform.isMacOS);
=======
/// Backwards compatible extensions on rxdart's ValueStream
extension _ValueStreamExtension<T> on ValueStream<T> {
  /// Backwards compatible version of valueOrNull.
  T? get nvalue => hasValue ? value : null;
}
>>>>>>> 026426ea
<|MERGE_RESOLUTION|>--- conflicted
+++ resolved
@@ -322,13 +322,13 @@
   Stream<double> get speedStream => _speedSubject.stream;
 
   /// The current pitch factor of the player.
-  double get pitch => _pitchSubject.value!;
+  double get pitch => _pitchSubject.nvalue!;
 
   /// A stream of current pitch factor values.
   Stream<double> get pitchStream => _pitchSubject.stream;
 
   /// The current skipSilenceEnabled factor of the player.
-  bool get skipSilenceEnabled => _skipSilenceEnabledSubject.value!;
+  bool get skipSilenceEnabled => _skipSilenceEnabledSubject.nvalue!;
 
   /// A stream of current skipSilenceEnabled factor values.
   Stream<bool> get skipSilenceEnabledStream =>
@@ -3025,7 +3025,6 @@
   _InitialSeekValues({required this.position, required this.index});
 }
 
-<<<<<<< HEAD
 class AudioPipeline {
   final List<AndroidAudioEffect> androidAudioEffects;
   final List<DarwinAudioEffect> darwinAudioEffects;
@@ -3154,7 +3153,7 @@
   }
 
   /// The gain for this band in decibels.
-  double get gain => _gainSubject.value!;
+  double get gain => _gainSubject.nvalue!;
 
   /// A stream of the current gain for this band in decibels.
   Stream<double> get gainStream => _gainSubject.stream;
@@ -3256,10 +3255,9 @@
 
 bool _isAndroid() => !kIsWeb && Platform.isAndroid;
 bool _isDarwin() => !kIsWeb && (Platform.isIOS || Platform.isMacOS);
-=======
+
 /// Backwards compatible extensions on rxdart's ValueStream
 extension _ValueStreamExtension<T> on ValueStream<T> {
   /// Backwards compatible version of valueOrNull.
   T? get nvalue => hasValue ? value : null;
-}
->>>>>>> 026426ea
+}